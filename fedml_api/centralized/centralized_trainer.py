--- conflicted
+++ resolved
@@ -25,17 +25,8 @@
         self.test_data_local_dict = test_data_local_dict
 
         self.model = model
-<<<<<<< HEAD
-        if args.data_parallel == 1:
-            pass
-        else:
-            self.model.to(self.device)
-
-        self.criterion = nn.CrossEntropyLoss().to(self.device)
-=======
         self.model.to(self.device)
         self.criterion = nn.CrossEntropyLoss()
->>>>>>> 52441ccd
         if self.args.client_optimizer == "sgd":
             self.optimizer = torch.optim.SGD(self.model.parameters(), lr=self.args.lr)
         else:
