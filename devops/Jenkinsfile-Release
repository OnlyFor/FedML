--- conflicted
+++ resolved
@@ -64,12 +64,9 @@
       }
       steps {
         container('base') {
-<<<<<<< HEAD
           sh 'docker rmi public.ecr.aws/x6k8q1x9/fedml-device-image:base'
           sh 'docker pull public.ecr.aws/x6k8q1x9/fedml-device-image:base'
 
-=======
->>>>>>> 3bc8b0d1
           sh 'docker build -f ./devops/dockerfile/device-image/Dockerfile-Release -t $REGISTRY_PRODUCTION/$DOCKER_NAMESPACE$APP_NAME_DEVICE_IMAGE:$VERSION_PRODUCTION .'
 
           sh 'docker build -f ./devops/dockerfile/server-agent/Dockerfile-Release -t $REGISTRY_PRODUCTION/$DOCKER_NAMESPACE$APP_NAME_SERVER_AGENT:$VERSION_PRODUCTION .'
@@ -110,13 +107,8 @@
                 credentialsId: env.PRODUCTION_KUBECONFIG_CREDENTIAL_ID,
                 variable: 'KUBECONFIG')
                 ]) {
-<<<<<<< HEAD
-                sh 'kubectl scale -n $DEPLOY_NAMESPACE_PRODUCTION --replicas=0 deployment/$DEPLOY_NAME'
-                sh 'kubectl scale -n $DEPLOY_NAMESPACE_PRODUCTION  --replicas=1 deployment/$DEPLOY_NAME'
-=======
                 sh 'kubectl scale -n $DEPLOY_NAMESPACE_PRODUCTION --replicas=0 deployment/$DEPLOY_NAME_SERVER_AGENT'
                 sh 'kubectl scale -n $DEPLOY_NAMESPACE_PRODUCTION  --replicas=1 deployment/$DEPLOY_NAME_SERVER_AGENT'
->>>>>>> 3bc8b0d1
             }
          }
       }
