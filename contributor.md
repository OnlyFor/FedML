### Co-Authors:

*Chaoyang He (USC), Songze Li (Stanford), Jinhyun So (USC), Mi Zhang (USC), Hongyi Wang (Wisconsin Madison), Xiaoyang Wang (UIUC), Praneeth Vepakomma (MIT), Abhishek Singh (MIT), Hang Qiu (USC), Li Shen (Tencent), Peilin Zhao (Tencent), Yan Kang (WeBank), Yang Liu (WeBank), Ramesh Raskar (MIT), Qiang Yang (WeBank, HKUST), Murali Annavaram (USC), Salman Avestimehr (USC)*

Correponding Authors: Chaoyang He, Salman Avestimehr

### Project Leader:

Chaoyang He, PhD student, former Staff Software Engineer at Tencent

### Active Source Code Contributors:
Chaoyang He, PhD student, USC, USA

Hongyi Wang, PhD student, Wisconsin Madison, USA

Abhishek Singh, PhD student, MIT, USA

Praneeth Vepakomma, MIT, USA

Yan Kang, Principal Software Engineer, WeBank

Zongchang Jie, Principal Software Engineer, Tencent

Weizhou Pan, Team Manager, Senior Software Engineer, Tencent

Yufen Huang, MS, USC, USA

Jinhyun So, PhD student, USC, USA

<<<<<<< HEAD
Bill Yuchen Lin, PhD student, USC, USA
=======
Yuchen Lin, PhD student, USC, USA
>>>>>>> 502981ba

Yanfang Li, MS, USC, USA; Project Manager

Rodrigo Pecchio, BA in CS, USC, USA; will join AWS after graduation.<|MERGE_RESOLUTION|>--- conflicted
+++ resolved
@@ -27,11 +27,7 @@
 
 Jinhyun So, PhD student, USC, USA
 
-<<<<<<< HEAD
 Bill Yuchen Lin, PhD student, USC, USA
-=======
-Yuchen Lin, PhD student, USC, USA
->>>>>>> 502981ba
 
 Yanfang Li, MS, USC, USA; Project Manager
 
