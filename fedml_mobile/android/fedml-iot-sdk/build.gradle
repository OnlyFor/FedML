--- conflicted
+++ resolved
@@ -1,109 +1,105 @@
-apply plugin: 'com.android.library'
-
-android {
-    compileSdkVersion 30
-
-    defaultConfig {
-        minSdkVersion 23
-<<<<<<< HEAD
-        targetSdkVersion 27
-=======
-        targetSdkVersion 30
->>>>>>> 5770227a
-        versionCode 4
-        versionName "1.0.0"
-        buildConfigField "int", "SDKVersion", "2"
-        consumerProguardFiles 'proguard-rules.pro'
-    }
-
-    sourceSets.main {
-        jni.srcDirs = [] // This prevents the auto generation of Android.mk
-        jniLibs.srcDir 'src/main/libs'
-        // This is not necessary unless you have precompiled libraries in your project.
-    }
-
-    buildTypes {
-        release {
-            minifyEnabled false
-            proguardFiles getDefaultProguardFile('proguard-android.txt'), 'proguard-rules.pro'
-        }
-    }
-
-    lintOptions {
-        abortOnError false
-    }
-    publishNonDefault true
-
-    packagingOptions {
-        exclude 'META-INF/NOTICE' // will not include NOTICE file
-        exclude 'META-INF/LICENSE' // will not include LICENSE file
-        exclude 'META-INF/DEPENDENCIES' // will not include LICENSE file
-        exclude 'META-INF/LICENSE.txt'
-        exclude 'META-INF/NOTICE.txt'
-    }
-    compileOptions {
-        sourceCompatibility JavaVersion.VERSION_1_8
-        targetCompatibility JavaVersion.VERSION_1_8
-    }
-    buildToolsVersion '30.0.1'
-
-    repositories {
-        flatDir {
-            dirs 'libs'
-        }
-    }
-}
-
-dependencies {
-//    implementation fileTree(include: ['*.jar'], dir: 'libs')
-    implementation group: 'com.squareup.retrofit2', name: 'retrofit', version: retrofit_version
-    implementation group: 'com.squareup.retrofit2', name: 'converter-gson', version: retrofit_version
-    implementation group: 'com.squareup.okhttp3', name: 'okhttp', version: okhttp_version
-    implementation group: 'com.squareup.okio', name: 'okio', version: okio_version
-//    implementation group: 'com.google.protobuf', name: 'protobuf-java', version: protobuf_version
-    implementation group: 'org.fusesource.hawtdispatch', name: 'hawtdispatch', version: hawtdispatch_version
-    implementation group: 'org.fusesource.hawtdispatch', name: 'hawtdispatch-transport', version: hawtdispatch_version
-    implementation group: 'org.fusesource.hawtbuf', name: 'hawtbuf', version: hawtbuf_version
-    implementation group: 'net.vidageek', name: 'mirror', version: mirror_version
-    implementation group: 'org.fusesource.mqtt-client', name: 'mqtt-client', version: mqtt_client_version
-    annotationProcessor "org.projectlombok:lombok:$lombok_version"
-    compileOnly "org.projectlombok:lombok:$lombok_version"
-    testCompileOnly "org.projectlombok:lombok:$lombok_version"
-    testAnnotationProcessor "org.projectlombok:lombok:$lombok_version"
-//    implementation "com.google.guava:guava:$guava_version"
-    implementation "com.google.dagger:dagger:$dagger_version"
-    annotationProcessor "com.google.dagger:dagger-compiler:$dagger_version"
-//    compile files('libs/okio-1.13.0.jar')
-//    compile files('libs/okhttp-3.9.1.jar')
-//    compile files('libs/protobuf-java-2.5.0.jar')
-//    compile files('libs/retrofit-2.3.0.jar')
-//    compile files('libs/volley-1.0.0-sources.jar')
-//    compile files('libs/mirror-1.6.1.jar')
-    //mqtt
-//    compile files('libs/mqtt-client-1.14.jar')
-//    compile files('libs/hawtbuf-1.11.jar')
-//    compile files('libs/hawtdispatch-1.22.jar')
-//    compile files('libs/hawtdispatch-transport-1.22.jar')
-}
-
-repositories {
-    flatDir {
-        dirs 'libs'
-    }
-}
-
-def SDK_BASENAME = "FedML_IoT_SDK"
-def sdkDestinationPath = "build"
-def zipFile = file('build/intermediates/bundles/release/classes.jar')
-
-task deleteBuild(type: Delete) {
-    delete sdkDestinationPath + SDK_BASENAME + ".jar"
-}
-task makeJar(type: Jar, dependsOn: ['assembleRelease']) {
-    from zipTree(zipFile)
-
-    from fileTree(dir: 'src/main', includes: ['assets/**', 'aidl/**'])
-    baseName = SDK_BASENAME
-    destinationDir = file(sdkDestinationPath)
-}
+apply plugin: 'com.android.library'
+
+android {
+    compileSdkVersion 30
+
+    defaultConfig {
+        minSdkVersion 23
+        targetSdkVersion 30
+        versionCode 4
+        versionName "1.0.0"
+        buildConfigField "int", "SDKVersion", "2"
+        consumerProguardFiles 'proguard-rules.pro'
+    }
+
+    sourceSets.main {
+        jni.srcDirs = [] // This prevents the auto generation of Android.mk
+        jniLibs.srcDir 'src/main/libs'
+        // This is not necessary unless you have precompiled libraries in your project.
+    }
+
+    buildTypes {
+        release {
+            minifyEnabled false
+            proguardFiles getDefaultProguardFile('proguard-android.txt'), 'proguard-rules.pro'
+        }
+    }
+
+    lintOptions {
+        abortOnError false
+    }
+    publishNonDefault true
+
+    packagingOptions {
+        exclude 'META-INF/NOTICE' // will not include NOTICE file
+        exclude 'META-INF/LICENSE' // will not include LICENSE file
+        exclude 'META-INF/DEPENDENCIES' // will not include LICENSE file
+        exclude 'META-INF/LICENSE.txt'
+        exclude 'META-INF/NOTICE.txt'
+    }
+    compileOptions {
+        sourceCompatibility JavaVersion.VERSION_1_8
+        targetCompatibility JavaVersion.VERSION_1_8
+    }
+    buildToolsVersion '30.0.1'
+
+    repositories {
+        flatDir {
+            dirs 'libs'
+        }
+    }
+}
+
+dependencies {
+//    implementation fileTree(include: ['*.jar'], dir: 'libs')
+    implementation group: 'com.squareup.retrofit2', name: 'retrofit', version: retrofit_version
+    implementation group: 'com.squareup.retrofit2', name: 'converter-gson', version: retrofit_version
+    implementation group: 'com.squareup.okhttp3', name: 'okhttp', version: okhttp_version
+    implementation group: 'com.squareup.okio', name: 'okio', version: okio_version
+//    implementation group: 'com.google.protobuf', name: 'protobuf-java', version: protobuf_version
+    implementation group: 'org.fusesource.hawtdispatch', name: 'hawtdispatch', version: hawtdispatch_version
+    implementation group: 'org.fusesource.hawtdispatch', name: 'hawtdispatch-transport', version: hawtdispatch_version
+    implementation group: 'org.fusesource.hawtbuf', name: 'hawtbuf', version: hawtbuf_version
+    implementation group: 'net.vidageek', name: 'mirror', version: mirror_version
+    implementation group: 'org.fusesource.mqtt-client', name: 'mqtt-client', version: mqtt_client_version
+    annotationProcessor "org.projectlombok:lombok:$lombok_version"
+    compileOnly "org.projectlombok:lombok:$lombok_version"
+    testCompileOnly "org.projectlombok:lombok:$lombok_version"
+    testAnnotationProcessor "org.projectlombok:lombok:$lombok_version"
+//    implementation "com.google.guava:guava:$guava_version"
+    implementation "com.google.dagger:dagger:$dagger_version"
+    annotationProcessor "com.google.dagger:dagger-compiler:$dagger_version"
+//    compile files('libs/okio-1.13.0.jar')
+//    compile files('libs/okhttp-3.9.1.jar')
+//    compile files('libs/protobuf-java-2.5.0.jar')
+//    compile files('libs/retrofit-2.3.0.jar')
+//    compile files('libs/volley-1.0.0-sources.jar')
+//    compile files('libs/mirror-1.6.1.jar')
+    //mqtt
+//    compile files('libs/mqtt-client-1.14.jar')
+//    compile files('libs/hawtbuf-1.11.jar')
+//    compile files('libs/hawtdispatch-1.22.jar')
+//    compile files('libs/hawtdispatch-transport-1.22.jar')
+}
+
+repositories {
+    flatDir {
+        dirs 'libs'
+    }
+}
+
+def SDK_BASENAME = "FedML_IoT_SDK"
+def sdkDestinationPath = "build"
+def zipFile = file('build/intermediates/bundles/release/classes.jar')
+
+task deleteBuild(type: Delete) {
+    delete sdkDestinationPath + SDK_BASENAME + ".jar"
+}
+task makeJar(type: Jar, dependsOn: ['assembleRelease']) {
+    from zipTree(zipFile)
+
+    from fileTree(dir: 'src/main', includes: ['assets/**', 'aidl/**'])
+    baseName = SDK_BASENAME
+    destinationDir = file(sdkDestinationPath)
+}
 makeJar.dependsOn(deleteBuild, build)