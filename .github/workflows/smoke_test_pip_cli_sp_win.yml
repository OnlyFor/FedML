--- conflicted
+++ resolved
@@ -9,11 +9,7 @@
     # Nightly build at 12:12 A.M.
     - cron: "12 12 */1 * *"
   pull_request:
-<<<<<<< HEAD
-    branches: [ master2,  test/v0.7.0, dev/0.7.0 ]
-=======
-    branches: [ master,  test/v0.7.0, dev/v0.7.0 ]
->>>>>>> 0ad8069f
+    branches: [ master2,  test/v0.7.0 ]
     types: [opened, reopened]
 
   # Allows you to run this workflow manually from the Actions tab
