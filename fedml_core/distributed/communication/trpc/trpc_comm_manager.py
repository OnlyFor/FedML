import csv
import decimal
import logging
import os
import threading
import time
from typing import List

import torch
import torch.distributed as dist
import torch.distributed.rpc as rpc
import torch.multiprocessing as mp
from FedML.fedml_api.distributed.utils.gpu_mapping import get_gpu_util_map
from torch.distributed import rpc

from .trpc_server import TRPCCOMMServicer
from ...communication.base_com_manager import BaseCommunicationManager
from ...communication.message import Message
from ...communication.observer import Observer
from ...communication.utils import log_communication_tick

lock = threading.Lock()


WORKER = "worker{}"


class TRPCCommManager(BaseCommunicationManager):
    def __init__(
        self,
        trpc_master_config_path,
        process_id=0,
        world_size=0,
        enable_cuda_rpc=False,
        gpu_util_file=None,
        gpu_util_key=None,
    ):
        logging.info("using TRPC backend")
        with open(trpc_master_config_path, newline="") as csv_file:
            csv_reader = csv.reader(csv_file)
            # skip header line
            next(csv_reader)
            master_address, master_port = next(csv_reader)
        self.master_address = master_address
        self.master_port = master_port
        self.process_id = process_id
        self.world_size = world_size
        self._observers: List[Observer] = []

        if process_id == 0:
            self.node_type = "server"
        else:
            self.node_type = "client"

        print(f"Worker rank {process_id} initializing RPC")

        self.trpc_servicer = TRPCCOMMServicer(master_address, master_port, world_size, process_id)
        logging.info(os.getcwd())

        os.environ["MASTER_ADDR"] = self.master_address
        os.environ["MASTER_PORT"] = self.master_port

        self._init_torch_rpc_tp(
            master_address, master_port, process_id, world_size, enable_cuda_rpc, gpu_util_file, gpu_util_key
        )

        self.is_running = True
        print("server started. master address: " + str(master_address))

    def _init_torch_rpc_tp(
        self, master_addr, master_port, worker_idx, worker_num, enable_cuda_rpc, gpu_util_file, gpu_util_key
    ):
        # https://github.com/pytorch/pytorch/issues/55615
        # [BC-Breaking][RFC] Retire ProcessGroup Backend for RPC #55615
        str_init_method = "tcp://" + str(master_addr) + ":10000"
        logging.info("str_init_method = {}".format(str_init_method))
        if enable_cuda_rpc:
            options = rpc.TensorPipeRpcBackendOptions(
                num_worker_threads=16,
                rpc_timeout=1800,
                init_method=str_init_method,
                _transports=["shm", "uv"],
                _channels=["cma", "basic", "cuda_xth", "cuda_ipc", "cuda_basic", "cuda_gdr"],
            )
        else:
            options = rpc.TensorPipeRpcBackendOptions(
                num_worker_threads=16,
                rpc_timeout=1800,
                init_method=str_init_method,
                _transports=["shm", "uv"],
                _channels=["cma", "basic", "cuda_xth", "cuda_ipc", "cuda_basic"],
            )
        if enable_cuda_rpc and gpu_util_file:
            trpc_gpu_mapping = self.get_trpc_gpu_mapping(worker_idx, gpu_util_file, gpu_util_key)
            logging.info(trpc_gpu_mapping)
            for key in trpc_gpu_mapping:
                options.set_device_map(key, trpc_gpu_mapping[key])
<<<<<<< HEAD

=======
        options.set_device_map("worker1", {5: 5})
>>>>>>> a4a6e852
        rpc.init_rpc(
            WORKER.format(worker_idx),
            backend=rpc.BackendType.TENSORPIPE,
            rank=worker_idx,
            world_size=worker_num,
            rpc_backend_options=options,
        )
        logging.info("_init_torch_rpc_tp finished.")

    def send_message(self, msg: Message):
        receiver_id = msg.get_receiver_id()

        logging.info("sending message to {}".format(receiver_id))

        log_communication_tick(self.process_id, receiver_id)
        # Should I wait?
        rpc.rpc_sync(WORKER.format(receiver_id), TRPCCOMMServicer.sendMessage, args=(self.process_id, msg))

        logging.debug("sent")

    def add_observer(self, observer: Observer):
        self._observers.append(observer)

    def remove_observer(self, observer: Observer):
        self._observers.remove(observer)

    def handle_receive_message(self):
        thread = threading.Thread(target=self.message_handling_subroutine)
        thread.start()

    def message_handling_subroutine(self):
        while self.is_running:
            if self.trpc_servicer.message_q.qsize() > 0:
                lock.acquire()
                msg = self.trpc_servicer.message_q.get()
                self.notify(msg)
                lock.release()
        return

    def stop_receive_message(self):
        rpc.shutdown()
        self.is_running = False

    def notify(self, message: Message):
        msg_type = message.get_type()
        for observer in self._observers:
            observer.receive_message(msg_type, message)

    def get_trpc_gpu_mapping(self, process_id, gpu_util_file, gpu_util_key):
        gpu_util_map, _ = get_gpu_util_map(process_id, gpu_util_file, gpu_util_key)
        trpc_gpu_mapping = {}
        proccess_gpu = gpu_util_map[process_id][1]
        for key in gpu_util_map:
            if key != process_id:
                trpc_gpu_mapping[WORKER.format(key)] = {proccess_gpu: gpu_util_map[key][1]}
        return trpc_gpu_mapping


def run_worker(rank, world_size):
    r"""
    A wrapper function that initializes RPC, calls the function, and shuts down
    RPC.
    """
    if rank == 1:
        com_manager_client = TRPCCommManager("./trpc_master_config.csv", rank, world_size)
        start = time.time()
        tensor = torch.ones(1000, 1000)
        message = Message(type="test", sender_id=rank, receiver_id="1")
        message.add_params("THE_TENSOR", tensor)
        TRPCCOMMServicer.sendMessage("worker0", message)
        message_values = []
        message = Message(type="test", sender_id=rank, receiver_id="1")
        message2 = Message(type="test", sender_id=rank, receiver_id="1")
        message.add_params("THE_TENSOR", tensor)
        for i in range(100):
            print("###############################")
            print("Measuring for Single Message")
            for size in [100, 1000, 10000]:

                # for size in [100, 1000]:
                print(f"======= size = {size} =====")
                tensor = torch.ones(size, size)
                start = time.time()
                TRPCCOMMServicer.sendMessageTest1("worker0", message)
                end = time.time()
                duration = end - start
                message_values.append(duration)
                # print(f"Message tensor size={size} duration={str(duration)}", flush=True)

            print("###############################")
            print("Measuring for Message with separate Tensor")
            sinle_tensor_values = []
            start = time.time()
            for size in [100, 1000, 10000]:

                # for size in [100, 1000]:
                print(f"======= size = {size} =====")
                tensor = torch.ones(size, size)
                # message = Message(type="test", sender_id=rank, receiver_id="1")
                # message.add_params("THE_TENSOR", tensor)
                start = time.time()
                TRPCCOMMServicer.sendMessageTest2("worker0", message2.get_params(), tensor)
                end = time.time()
                duration = end - start
                # print(f"Single tensor size={size} duration={str(duration)}", flush=True)
                sinle_tensor_values.append(duration)

        print("mean message: " + str(decimal.Decimal(sum(message_values) / len(message_values))))
        print("mean single tensor: " + str(decimal.Decimal(sum(sinle_tensor_values) / len(sinle_tensor_values))))
        # ret = rpc.rpc_sync("worker1", TRPCCOMMServicer., args=(torch.ones(2), torch.ones(2)))
    else:
        # parameter server does nothing
        com_manager_client = TRPCCommManager("./trpc_master_config.csv", rank, world_size)

    rpc.shutdown()


if __name__ == "__main__":
    world_size = 2
    # run_worker(0,1)
    mp.spawn(run_worker, args=(world_size,), nprocs=world_size, join=True)<|MERGE_RESOLUTION|>--- conflicted
+++ resolved
@@ -95,11 +95,6 @@
             logging.info(trpc_gpu_mapping)
             for key in trpc_gpu_mapping:
                 options.set_device_map(key, trpc_gpu_mapping[key])
-<<<<<<< HEAD
-
-=======
-        options.set_device_map("worker1", {5: 5})
->>>>>>> a4a6e852
         rpc.init_rpc(
             WORKER.format(worker_idx),
             backend=rpc.BackendType.TENSORPIPE,
