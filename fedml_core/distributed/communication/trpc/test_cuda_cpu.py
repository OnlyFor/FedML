--- conflicted
+++ resolved
@@ -26,21 +26,12 @@
 
 def measure(comm_mode):
     # local module on "worker0/cuda:0"
-<<<<<<< HEAD
     lm = MyModule("cuda:6", comm_mode)
     # remote module on "worker1/cuda:1"
     rm = rpc.remote("worker1", MyModule, args=("cuda:6", comm_mode))
     # prepare random inputs
     x = torch.randn(5000, 5000)
     # x = torch.randn(1000, 1000).cuda(6)
-=======
-    lm = MyModule("cuda:5", comm_mode)
-    # remote module on "worker1/cuda:1"
-    rm = rpc.remote("worker1", MyModule, args=("cuda:5", comm_mode))
-    # prepare random inputs
-    x = torch.randn(5000, 5000)
-    # x = torch.randn(1000, 1000).cuda(7)
->>>>>>> d5281c9c
 
     tik = time.time()
     for iteration_idx in range(10):
@@ -50,17 +41,12 @@
             autograd.backward(ctx, [y.sum()])
     # synchronize on "cuda:0" to make sure that all pending CUDA ops are
     # included in the measurements
-<<<<<<< HEAD
     torch.cuda.current_stream("cuda:6").synchronize()
-=======
-    torch.cuda.current_stream("cuda:5").synchronize()
->>>>>>> d5281c9c
     tok = time.time()
     print(f"{comm_mode} RPC total execution time: {tok - tik}")
 
 
 def run_worker(rank):
-<<<<<<< HEAD
     os.environ['MASTER_ADDR'] = '192.168.1.1'
     os.environ['MASTER_PORT'] = '29500'
     options = rpc.TensorPipeRpcBackendOptions(num_worker_threads=128, _transports=["shm", "uv"], _channels=["cma", "basic", "cuda_xth", "cuda_ipc", "cuda_basic"])
@@ -73,15 +59,6 @@
             world_size=2,
             rpc_backend_options=options
         )
-=======
-    os.environ["MASTER_ADDR"] = "192.168.11.1"
-    os.environ["MASTER_PORT"] = "29500"
-    options = rpc.TensorPipeRpcBackendOptions(num_worker_threads=128)
-
-    if rank == 0:
-        # options.set_device_map("worker1", {7: 7})
-        rpc.init_rpc(f"worker{rank}", rank=rank, world_size=2, rpc_backend_options=options)
->>>>>>> d5281c9c
         measure(comm_mode="cpu")
         # measure(comm_mode="cuda")
     else:
