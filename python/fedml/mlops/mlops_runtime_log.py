import json
import logging
import multiprocessing
import os
import threading
import time

import requests
import yaml


class MLOpsRuntimeLog:
    FED_LOG_LINE_NUMS_PER_UPLOADING = 100

    _log_sdk_instance = None
    _instance_lock = threading.Lock()

    def __new__(cls, *args, **kwargs):
        if not hasattr(MLOpsRuntimeLog, "_instance"):
            with MLOpsRuntimeLog._instance_lock:
                if not hasattr(MLOpsRuntimeLog, "_instance"):
                    MLOpsRuntimeLog._instance = object.__new__(cls)
        return MLOpsRuntimeLog._instance

    def __init__(self, args):
        self.args = args
        if hasattr(args, "using_mlops"):
            self.should_write_log_file = args.using_mlops
            self.should_upload_log_file = args.using_mlops
        else:
            self.should_write_log_file = False
            self.should_upload_log_file = False
        self.log_file_dir = args.log_file_dir
        self.log_file = None
        self.run_id = args.run_id
        if args.rank == 0:
            self.edge_id = 0
        else:
            self.edge_id = json.loads(args.client_id_list)[0]
        try:
            if args.log_server_url is None or args.log_server_url == "":
                self.log_server_url = "https://open.fedml.ai/fedmlOpsServer/logs/update"
            else:
                self.log_server_url = args.log_server_url
        except Exception as e:
            self.log_server_url = "https://open.fedml.ai/fedmlOpsServer/logs/update"
        self.log_line_index = 0
        self.log_config_file = args.log_file_dir + "/log-config.yaml"
        self.log_config = {}
        self.load_log_config()
        self.origin_log_file_path = (
            self.log_file_dir
            + "/fedavg-cross-silo-run-"
            + str(self.run_id)
            + "-edge-"
            + str(self.edge_id)
            + ".log"
        )
        self.log_file_path = (
            self.log_file_dir
            + "/fedavg-cross-silo-run-"
            + str(self.run_id)
            + "-edge-"
            + str(self.edge_id)
            + "-upload.log"
        )
        if hasattr(self, "should_upload_log_file") and self.should_upload_log_file:
            multiprocessing.Process(target=self.log_thread).start()

    @staticmethod
    def get_instance(args):
        if MLOpsRuntimeLog._log_sdk_instance is None:
            MLOpsRuntimeLog._log_sdk_instance = MLOpsRuntimeLog(args)

        return MLOpsRuntimeLog._log_sdk_instance

    def init_logs(self):
        log_file_path, program_prefix = MLOpsRuntimeLog.build_log_file_path(self.args)
        if hasattr(self, "should_write_log_file") and self.should_write_log_file:
            logging.raiseExceptions = True
            logging.basicConfig(
                filename=log_file_path,
                filemode="w",
                level=logging.INFO,
                format="[" + program_prefix + "] [%(asctime)s] [%(levelname)s] "
<<<<<<< HEAD
                       "[%(filename)s:%(lineno)d:%(funcName)s] %(message)s",
=======
                "[%(filename)s:%(lineno)d:%(funcName)s] %(message)s",
>>>>>>> 7969f91f
                datefmt="%a, %d %b %Y %H:%M:%S",
            )
        else:
            logging.raiseExceptions = True
            logging.basicConfig(
                level=logging.INFO,
                format="[" + program_prefix + "] [%(asctime)s] [%(levelname)s] "
                "[%(filename)s:%(lineno)d:%(funcName)s] %(message)s",
                datefmt="%a, %d %b %Y %H:%M:%S",
            )

    @staticmethod
    def build_log_file_path(args):
        if args.rank == 0:
            edge_id = 0
            program_prefix = "FedML-Server({}) @device-id-{}".format(args.rank, edge_id)
        else:
            edge_id = json.loads(args.client_id_list)[0]
            program_prefix = "FedML-Client({rank}) @device-id-{edge}".format(
                rank=args.rank, edge=edge_id
            )

        os.system("mkdir -p " + args.log_file_dir)
        client_ids = json.loads(args.client_id_list)
        log_file_path = (
            args.log_file_dir
            + "/fedavg-cross-silo-run-"
            + str(args.run_id)
            + "-edge-"
            + str(edge_id)
            + ".log"
        )

        return log_file_path, program_prefix

    def log_upload(self, run_id, edge_id):
        # read log data from local log file
        log_lines = self.log_read()
        if log_lines is None or len(log_lines) <= 0:
            return

        self.log_line_index += len(log_lines)
        log_upload_request = {
            "run_id": run_id,
            "edge_id": edge_id,
            "logs": log_lines,
            "create_time": time.time(),
            "update_time": time.time(),
            "created_by": str(edge_id),
            "updated_by": str(edge_id),
        }

<<<<<<< HEAD
        log_headers = {'Content-Type': 'application/json', 'Connection': 'close'}

        # send log data to the log server
        if str(self.log_server_url).startswith("https://"):
            cur_source_dir = os.path.dirname(__file__)
            cert_path = os.path.join(cur_source_dir, "ssl", "open.fedml.ai_bundle.crt")
            requests.session().verify = cert_path
            response = requests.post(self.log_server_url, headers=log_headers, json=log_upload_request, verify=True)
        else:
            response = requests.post(self.log_server_url, headers=log_headers, json=log_upload_request)
=======
        # set request header with the application/json format
        log_headers = {"Content-Type": "application/json"}

        # send log data to the log server
        response = requests.post(
            self.log_server_url,
            headers=log_headers,
            json=log_upload_request,
            verify=False,
        )
>>>>>>> 7969f91f
        if response.status_code != 200:
            # print('Error for sending log data: ' + str(response.status_code))
            self.log_line_index -= len(log_lines)
        else:
            resp_data = response.json()
            # print('The result for sending log data: code %s, content %s' %
            #             (str(response.status_code), str(resp_data)))

    def log_thread(self):
        while True:
            time.sleep(10)
            self.log_upload(self.run_id, self.edge_id)

    def log_relocation(self):
        log_line_count = self.log_line_index
        while log_line_count > 0:
            self.log_file.readline()
            log_line_count -= 1

    def log_open(self):
        try:
            os.system("cp -f " + self.origin_log_file_path + " " + self.log_file_path)
            if self.log_file is None:
                self.log_file = open(self.log_file_path, "r")
                self.log_relocation()
        except Exception as e:
            # print("exception at open log file.")
            pass

    def log_read(self):
        self.log_open()

        if self.log_file is None:
            return None

        line_count = 0
        log_lines = []
        while True:
            line_count += 1
            log_line = self.log_file.readline()
            if not log_line:
                break
            log_lines.append(log_line)
        self.log_file.close()
        self.log_file = None
        return log_lines

    @staticmethod
    def __generate_yaml_doc(log_config_object, yaml_file):
        try:
            file = open(yaml_file, "w", encoding="utf-8")
            yaml.dump(log_config_object, file)
            file.close()
        except Exception as e:
            # print("Generate yaml file.")
            pass

    @staticmethod
    def __load_yaml_config(yaml_path):
        """Helper function to load a yaml config file"""
        with open(yaml_path, "r") as stream:
            try:
                return yaml.safe_load(stream)
            except yaml.YAMLError as exc:
                raise ValueError("Yaml error - check yaml file")

    def load_log_config(self):
        try:
            self.log_config = self.__load_yaml_config(self.log_config_file)
            self.log_line_index = self.log_config["log_config"]["log_line_index"]
        except Exception as e:
            # print("load_log_config exception")
            pass<|MERGE_RESOLUTION|>--- conflicted
+++ resolved
@@ -83,11 +83,7 @@
                 filemode="w",
                 level=logging.INFO,
                 format="[" + program_prefix + "] [%(asctime)s] [%(levelname)s] "
-<<<<<<< HEAD
                        "[%(filename)s:%(lineno)d:%(funcName)s] %(message)s",
-=======
-                "[%(filename)s:%(lineno)d:%(funcName)s] %(message)s",
->>>>>>> 7969f91f
                 datefmt="%a, %d %b %Y %H:%M:%S",
             )
         else:
@@ -140,7 +136,6 @@
             "updated_by": str(edge_id),
         }
 
-<<<<<<< HEAD
         log_headers = {'Content-Type': 'application/json', 'Connection': 'close'}
 
         # send log data to the log server
@@ -151,18 +146,6 @@
             response = requests.post(self.log_server_url, headers=log_headers, json=log_upload_request, verify=True)
         else:
             response = requests.post(self.log_server_url, headers=log_headers, json=log_upload_request)
-=======
-        # set request header with the application/json format
-        log_headers = {"Content-Type": "application/json"}
-
-        # send log data to the log server
-        response = requests.post(
-            self.log_server_url,
-            headers=log_headers,
-            json=log_upload_request,
-            verify=False,
-        )
->>>>>>> 7969f91f
         if response.status_code != 200:
             # print('Error for sending log data: ' + str(response.status_code))
             self.log_line_index -= len(log_lines)
