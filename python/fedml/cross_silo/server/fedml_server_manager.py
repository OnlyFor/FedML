import json
import logging
import time

from fedml import mlops

from .message_define import MyMessage
from ...core.distributed.communication.message import Message
from ...core.distributed.fedml_comm_manager import FedMLCommManager
from ...core.mlops.mlops_profiler_event import MLOpsProfilerEvent


class FedMLServerManager(FedMLCommManager):
    def __init__(
            self, args, aggregator, comm=None, client_rank=0, client_num=0, backend="MQTT_S3",
    ):
        super().__init__(args, comm, client_rank, client_num, backend)
        self.args = args
        self.aggregator = aggregator
        self.round_num = args.comm_round
        self.args.round_idx = 0

        self.client_online_mapping = {}
        self.client_real_ids = json.loads(args.client_id_list)

        self.is_initialized = False
        self.client_id_list_in_this_round = None
        self.data_silo_index_list = None

    def run(self):
        super().run()

    def send_init_msg(self):
        global_model_params = self.aggregator.get_global_model_params()

        client_idx_in_this_round = 0
        for client_id in self.client_id_list_in_this_round:
            self.send_message_init_config(
                client_id, global_model_params, self.data_silo_index_list[client_idx_in_this_round],
            )
            client_idx_in_this_round += 1

        mlops.event("server.wait", event_started=True, event_value=str(self.args.round_idx))

    def register_message_receive_handlers(self):
        logging.info("register_message_receive_handlers------")
        self.register_message_receive_handler(
            MyMessage.MSG_TYPE_CONNECTION_IS_READY, self.handle_message_connection_ready
        )

        self.register_message_receive_handler(
            MyMessage.MSG_TYPE_C2S_CLIENT_STATUS, self.handle_message_client_status_update,
        )

        self.register_message_receive_handler(
            MyMessage.MSG_TYPE_C2S_SEND_MODEL_TO_SERVER, self.handle_message_receive_model_from_client,
        )

    def handle_message_connection_ready(self, msg_params):
        self.client_id_list_in_this_round = self.aggregator.client_selection(
            self.args.round_idx, self.client_real_ids, self.args.client_num_per_round
        )
        self.data_silo_index_list = self.aggregator.data_silo_selection(
            self.args.round_idx, self.args.client_num_in_total, len(self.client_id_list_in_this_round),
        )
        if not self.is_initialized:
            mlops.log_round_info(self.round_num, -1)

            # check client status in case that some clients start earlier than the server
            client_idx_in_this_round = 0
            for client_id in self.client_id_list_in_this_round:
                try:
                    self.send_message_check_client_status(
                        client_id, self.data_silo_index_list[client_idx_in_this_round],
                    )
                    logging.info("Connection ready for client" + str(client_id))
                except Exception as e:
                    logging.info("Connection not ready for client" + str(client_id))
                client_idx_in_this_round += 1

    def handle_message_client_status_update(self, msg_params):
        client_status = msg_params.get(MyMessage.MSG_ARG_KEY_CLIENT_STATUS)
        if client_status == "ONLINE":
            self.client_online_mapping[str(msg_params.get_sender_id())] = True

            logging.info("self.client_online_mapping = {}".format(self.client_online_mapping))

        mlops.log_aggregation_status(MyMessage.MSG_MLOPS_SERVER_STATUS_RUNNING)

        all_client_is_online = True
        for client_id in self.client_id_list_in_this_round:
            if not self.client_online_mapping.get(str(client_id), False):
                all_client_is_online = False
                break

        logging.info(
            "sender_id = %d, all_client_is_online = %s" % (msg_params.get_sender_id(), str(all_client_is_online))
        )

        if all_client_is_online:
            # send initialization message to all clients to start training
            self.send_init_msg()
            self.is_initialized = True

    def handle_message_receive_model_from_client(self, msg_params):
        sender_id = msg_params.get(MyMessage.MSG_ARG_KEY_SENDER)
        mlops.event(
            "comm_c2s", event_started=False, event_value=str(self.args.round_idx), event_edge_id=sender_id,
        )

        model_params = msg_params.get(MyMessage.MSG_ARG_KEY_MODEL_PARAMS)
        local_sample_number = msg_params.get(MyMessage.MSG_ARG_KEY_NUM_SAMPLES)

        self.aggregator.add_local_trained_result(
            self.client_real_ids.index(sender_id), model_params, local_sample_number
        )
        b_all_received = self.aggregator.check_whether_all_receive()
        logging.info("b_all_received = " + str(b_all_received))
        if b_all_received:
            mlops.event("server.wait", event_started=False, event_value=str(self.args.round_idx))
            mlops.event(
                "server.agg_and_eval", event_started=True, event_value=str(self.args.round_idx),
            )
            tick = time.time()
            global_model_params = self.aggregator.aggregate()
            MLOpsProfilerEvent.log_to_wandb({"AggregationTime": time.time() - tick, "round": self.args.round_idx})

            self.aggregator.test_on_server_for_all_clients(self.args.round_idx)

            mlops.event("server.agg_and_eval", event_started=False, event_value=str(self.args.round_idx))

            # send round info to the MQTT backend
            mlops.log_round_info(self.round_num, self.args.round_idx)

            self.client_id_list_in_this_round = self.aggregator.client_selection(
                self.args.round_idx, self.client_real_ids, self.args.client_num_per_round
            )
            self.data_silo_index_list = self.aggregator.data_silo_selection(
                self.args.round_idx, self.args.client_num_in_total, len(self.client_id_list_in_this_round),
            )

            if self.args.round_idx == 0:
                MLOpsProfilerEvent.log_to_wandb({"BenchmarkStart": time.time()})

            client_idx_in_this_round = 0
            for receiver_id in self.client_id_list_in_this_round:
                client_index = self.data_silo_index_list[client_idx_in_this_round]
                if type(global_model_params) is dict:
                    self.send_message_sync_model_to_client(
                        receiver_id, global_model_params[client_index], client_index,
                    )
                else:
                    self.send_message_sync_model_to_client(
                        receiver_id, global_model_params, client_index,
                    )
                client_idx_in_this_round += 1

            self.args.round_idx += 1
            if self.args.round_idx == self.round_num:
                logging.info("=============training is finished. Cleanup...============")
                self.cleanup()
            else:
<<<<<<< HEAD
                logging.info("\n\n==========end {}-th round training===========\n".format(self.args.round_idx))
                # if hasattr(self.args, "using_mlops") and self.args.using_mlops:
                #     self.mlops_event.log_event_started(
                #         "server.wait", event_value=str(self.args.round_idx)
                #     )
=======
                logging.info("\n\n==========start {}-th round training===========\n".format(self.args.round_idx))
>>>>>>> 7b7ff5dc
                mlops.event("server.wait", event_started=True, event_value=str(self.args.round_idx))

    def cleanup(self):
        client_idx_in_this_round = 0
        for client_id in self.client_id_list_in_this_round:
            self.send_message_finish(
                client_id, self.data_silo_index_list[client_idx_in_this_round],
            )
            client_idx_in_this_round += 1
        time.sleep(3)
        self.finish()
        mlops.log_aggregation_finished_status()

    def send_message_init_config(self, receive_id, global_model_params, datasilo_index):
        tick = time.time()
        message = Message(MyMessage.MSG_TYPE_S2C_INIT_CONFIG, self.get_sender_id(), receive_id)
        message.add_params(MyMessage.MSG_ARG_KEY_MODEL_PARAMS, global_model_params)
        message.add_params(MyMessage.MSG_ARG_KEY_CLIENT_INDEX, str(datasilo_index))
        message.add_params(MyMessage.MSG_ARG_KEY_CLIENT_OS, "PythonClient")
        self.send_message(message)
        MLOpsProfilerEvent.log_to_wandb({"Communiaction/Send_Total": time.time() - tick})

    def send_message_check_client_status(self, receive_id, datasilo_index):
        message = Message(MyMessage.MSG_TYPE_S2C_CHECK_CLIENT_STATUS, self.get_sender_id(), receive_id)
        message.add_params(MyMessage.MSG_ARG_KEY_CLIENT_INDEX, str(datasilo_index))
        self.send_message(message)

    def send_message_finish(self, receive_id, datasilo_index):
        message = Message(MyMessage.MSG_TYPE_S2C_FINISH, self.get_sender_id(), receive_id)
        message.add_params(MyMessage.MSG_ARG_KEY_CLIENT_INDEX, str(datasilo_index))
        self.send_message(message)
        logging.info("finish from send id {} to receive id {}.".format(message.get_sender_id(), message.get_receiver_id()))
        logging.info(" ====================send cleanup message to {}====================".format(str(datasilo_index)))

    def send_message_sync_model_to_client(self, receive_id, global_model_params, client_index):
        tick = time.time()
        logging.info("send_message_sync_model_to_client. receive_id = %d" % receive_id)
        message = Message(MyMessage.MSG_TYPE_S2C_SYNC_MODEL_TO_CLIENT, self.get_sender_id(), receive_id, )
        message.add_params(MyMessage.MSG_ARG_KEY_MODEL_PARAMS, global_model_params)
        message.add_params(MyMessage.MSG_ARG_KEY_CLIENT_INDEX, str(client_index))
        message.add_params(MyMessage.MSG_ARG_KEY_CLIENT_OS, "PythonClient")
        self.send_message(message)

        MLOpsProfilerEvent.log_to_wandb({"Communiaction/Send_Total": time.time() - tick})

        mlops.log_aggregated_model_info(
            self.args.round_idx + 1, model_url=message.get(MyMessage.MSG_ARG_KEY_MODEL_PARAMS_URL),
        )<|MERGE_RESOLUTION|>--- conflicted
+++ resolved
@@ -160,15 +160,7 @@
                 logging.info("=============training is finished. Cleanup...============")
                 self.cleanup()
             else:
-<<<<<<< HEAD
                 logging.info("\n\n==========end {}-th round training===========\n".format(self.args.round_idx))
-                # if hasattr(self.args, "using_mlops") and self.args.using_mlops:
-                #     self.mlops_event.log_event_started(
-                #         "server.wait", event_value=str(self.args.round_idx)
-                #     )
-=======
-                logging.info("\n\n==========start {}-th round training===========\n".format(self.args.round_idx))
->>>>>>> 7b7ff5dc
                 mlops.event("server.wait", event_started=True, event_value=str(self.args.round_idx))
 
     def cleanup(self):
