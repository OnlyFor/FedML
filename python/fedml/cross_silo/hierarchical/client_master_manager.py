# import logging
# import multiprocessing
# import os
# import platform
# import sys
# import time
# import uuid

# import json

# from ...model.mobile.model_transfer import mnn_pytorch

# sys.path.insert(0, os.path.abspath(os.path.join(os.getcwd(), "../../../")))
# sys.path.insert(0, os.path.abspath(os.path.join(os.getcwd(), "../../../../FedML")))

# from fedml_core.mlops_logger import MLOpsLogger
# from .communication_manager import CommunicationManager
# from .message_define import MyMessage

# try:
#     from fedml_core.distributed.client.client_manager import ClientManager
#     from fedml_core.distributed.communication.message import Message
#     from fedml_core.distributed.communication.utils import log_round_start, log_round_end
# except ImportError:
#     from fedml_core.distributed.client.client_manager import ClientManager
#     from fedml_core.distributed.communication.message import Message
#     from fedml_core.distributed.communication.utils import log_round_start, log_round_end


from asyncio.log import logger
import json
import logging
import multiprocessing
import platform
import time

from .communication_manager import CommunicationManager
from .message_define import MyMessage

# from .utils import transform_list_to_tensor
from ...core.distributed.communication.message import Message
from ...mlops import MLOpsMetrics, MLOpsProfilerEvent
import torch.distributed as dist

from ...mlops.mlops_configs import MLOpsConfigs


class ClientMasterManager:
    def __init__(
        self, args, trainer_dist_adapter, comm=None, rank=0, size=0, backend="MPI"
    ):
        self.trainer_dist_adapter = trainer_dist_adapter
<<<<<<< HEAD
        if hasattr(self.args, "backend") and self.args.backend == "MQTT_S3":
            mqtt_config, s3_config = MLOpsConfigs.get_instance(args).fetch_configs()
            args.mqtt_config_path = mqtt_config
            args.s3_config_path = s3_config
        self.communication_manager = CommunicationManager(args, comm, rank, size, backend)
=======
        self.communication_manager = CommunicationManager(
            args, comm, rank, size, backend
        )
>>>>>>> f1a1d91c
        self.num_rounds = args.comm_round
        self.round_idx = 0
        self.args = args
        self.rank = rank
        self.client_real_ids = json.loads(args.client_id_list)
        # self.get_sender_id() is equal to the client rank (starting from 1)
        self.client_real_id = self.client_real_ids[
            self.communication_manager.get_sender_id() - 1
        ]

        self.has_sent_online_msg = False
        self.sys_stats_process = None

        if hasattr(self.args, "backend") and self.args.using_mlops:
            self.mlops_metrics = MLOpsMetrics()
            self.mlops_metrics.set_messenger(self.com_manager_status, args)
            self.mlops_event = MLOpsProfilerEvent(self.args)

    def register_message_receive_handlers(self):
        self.communication_manager.register_message_receive_handler(
            MyMessage.MSG_TYPE_CONNECTION_IS_READY, self.handle_message_connection_ready
        )

        self.communication_manager.register_message_receive_handler(
            MyMessage.MSG_TYPE_S2C_INIT_CONFIG, self.handle_message_init
        )
        self.communication_manager.register_message_receive_handler(
            MyMessage.MSG_TYPE_S2C_SYNC_MODEL_TO_CLIENT,
            self.handle_message_receive_model_from_server,
        )

    def handle_message_connection_ready(self, msg_params):
        logging.info("Connection is ready!")
        if not self.has_sent_online_msg:
            self.has_sent_online_msg = True
            self.send_client_status(0)

            # Notify MLOps with training status.
            self.report_training_status(MyMessage.MSG_MLOPS_CLIENT_STATUS_INITIALIZING)

            # Open new process for report system performances to MQTT server
            self.sys_stats_process = multiprocessing.Process(
                target=self.report_sys_performances
            )
            self.sys_stats_process.start()

    def handle_message_init(self, msg_params):
        global_model_params = msg_params.get(MyMessage.MSG_ARG_KEY_MODEL_PARAMS)
        data_silo_index = msg_params.get(MyMessage.MSG_ARG_KEY_CLIENT_INDEX)

        logging.info("data_silo_index = %s" % str(data_silo_index))

        # Notify MLOps with training status.
        self.report_training_status(MyMessage.MSG_MLOPS_CLIENT_STATUS_TRAINING)

        self.sync_process_group(0, global_model_params, data_silo_index)

        self.trainer_dist_adapter.update_model(global_model_params)
        self.trainer_dist_adapter.update_dataset(int(data_silo_index))
        self.round_idx = 0

        # TODO: training to separate method
        logging.info("#######training########### round_id = %d" % self.round_idx)
        if hasattr(self.args, "backend") and self.args.using_mlops:
            self.mlops_event.log_event_started("train")
        weights, local_sample_num = self.trainer_dist_adapter.train(self.round_idx)
        if hasattr(self.args, "backend") and self.args.using_mlops:
            self.mlops_event.log_event_ended("train")
        self.send_model_to_server(0, weights, local_sample_num)

    def start_training(self):
        pass

    def handle_message_receive_model_from_server(self, msg_params):
        logging.info("handle_message_receive_model_from_server.")
        model_params = msg_params.get(MyMessage.MSG_ARG_KEY_MODEL_PARAMS)
        client_index = msg_params.get(MyMessage.MSG_ARG_KEY_CLIENT_INDEX)

        self.sync_process_group(self.round_idx, model_params, client_index)

        self.trainer_dist_adapter.update_model(model_params)
        self.trainer_dist_adapter.update_dataset(int(client_index))

        if self.round_idx == self.num_rounds - 1:

            # Notify MLOps with the finished message
            if hasattr(self.args, "backend") and self.args.using_mlops:
                self.mlops_metrics.report_client_id_status(
                    self.args.run_id,
                    self.client_real_id,
                    MyMessage.MSG_MLOPS_CLIENT_STATUS_FINISHED,
                )

            self.finish()
            return

        self.round_idx += 1
        logging.info("#######training########### round_id = %d" % self.round_idx)
        if hasattr(self.args, "backend") and self.args.using_mlops:
            self.mlops_event.log_event_started("train")
        weights, local_sample_num = self.trainer_dist_adapter.train(self.round_idx)
        if hasattr(self.args, "backend") and self.args.using_mlops:
            self.mlops_event.log_event_ended("train")
        self.send_model_to_server(0, weights, local_sample_num)

    def finish(self):
        logging.info(
            "Training finished for master client rank %s in silo %s"
            % (self.args.proc_rank_in_silo, self.args.rank_in_node)
        )

        self.trainer_dist_adapter.cleanup_pg()

        # Notify MLOps with the finished message
        if hasattr(self.args, "backend") and self.args.using_mlops:
            self.mlops_metrics.report_client_id_status(
                self.args.run_id,
                self.client_real_id,
                MyMessage.MSG_MLOPS_CLIENT_STATUS_FINISHED,
            )

        self.communication_manager.finish()

        # self.exit_program()

    # def exit_program(self):
    #     try:
    #         sys.exit(100)
    #     except SystemExit as e:
    #         exit(100)

    def send_model_to_server(self, receive_id, weights, local_sample_num):
        if hasattr(self.args, "backend") and self.args.using_mlops:
            self.mlops_event.log_event_started("comm_c2s", event_edge_id=0)
        message = Message(
            MyMessage.MSG_TYPE_C2S_SEND_MODEL_TO_SERVER,
            self.client_real_id,
            receive_id,
        )

        model_url = "None"

        message.add_params(MyMessage.MSG_ARG_KEY_MODEL_PARAMS, weights)
        message.add_params(MyMessage.MSG_ARG_KEY_NUM_SAMPLES, local_sample_num)
        message.add_params(MyMessage.MSG_ARG_KEY_MODEL_PARAMS_URL, model_url)
        self.communication_manager.send_message(message)

        # Report client model to MLOps
        if hasattr(self.args, "backend") and self.args.using_mlops:
            model_info = {
                "run_id": self.args.run_id,
                "edge_id": self.client_real_id,
                "round_idx": self.round_idx + 1,
                "client_model_s3_address": model_url,
            }
            self.mlops_metrics.report_client_model_info(model_info)

    def send_client_status(self, receive_id, status="ONLINE"):
        logging.info("send_client_status")
        message = Message(
            MyMessage.MSG_TYPE_C2S_CLIENT_STATUS, self.client_real_id, receive_id
        )
        sys_name = platform.system()
        if sys_name == "Darwin":
            sys_name = "Mac"
        # Debug for simulation mobile system
        # sys_name = MyMessage.MSG_CLIENT_OS_ANDROID

        message.add_params(MyMessage.MSG_ARG_KEY_CLIENT_STATUS, status)
        message.add_params(MyMessage.MSG_ARG_KEY_CLIENT_OS, sys_name)
        self.communication_manager.send_message(message)

    def report_training_status(self, status):
        if hasattr(self.args, "backend") and self.args.using_mlops:
            self.mlops_metrics.report_client_training_status(
                self.client_real_id, status
            )

    def report_sys_performances(self):
        if hasattr(self.args, "backend") and self.args.using_mlops:
            while self.round_idx != self.num_rounds - 1:
                # Notify MLOps with system information.
                self.mlops_metrics.report_system_metric()
                time.sleep(30)

    def sync_process_group(
        self, round_idx, model_params=None, client_index=None, src=0
    ):
        logging.info("sending round number to pg")
        round_number = [round_idx, model_params, client_index]
        dist.broadcast_object_list(
            round_number,
            src=src,
            group=self.trainer_dist_adapter.process_group_manager.get_process_group(),
        )
        logging.info("round number %d broadcasted to process group" % round_number[0])

    def run(self):
        self.register_message_receive_handlers()
        self.communication_manager.run()

        ###############################33

        logging.info("Connection is ready!")
        if not self.has_sent_online_msg:
            self.has_sent_online_msg = True
            self.send_client_status(0)

            # Notify MLOps with training status.
            self.report_training_status(MyMessage.MSG_MLOPS_CLIENT_STATUS_INITIALIZING)

            # Open new process for report system performances to MQTT server
            self.sys_stats_process = multiprocessing.Process(
                target=self.report_sys_performances
            )
            self.sys_stats_process.start()<|MERGE_RESOLUTION|>--- conflicted
+++ resolved
@@ -50,17 +50,11 @@
         self, args, trainer_dist_adapter, comm=None, rank=0, size=0, backend="MPI"
     ):
         self.trainer_dist_adapter = trainer_dist_adapter
-<<<<<<< HEAD
         if hasattr(self.args, "backend") and self.args.backend == "MQTT_S3":
             mqtt_config, s3_config = MLOpsConfigs.get_instance(args).fetch_configs()
             args.mqtt_config_path = mqtt_config
             args.s3_config_path = s3_config
         self.communication_manager = CommunicationManager(args, comm, rank, size, backend)
-=======
-        self.communication_manager = CommunicationManager(
-            args, comm, rank, size, backend
-        )
->>>>>>> f1a1d91c
         self.num_rounds = args.comm_round
         self.round_idx = 0
         self.args = args
