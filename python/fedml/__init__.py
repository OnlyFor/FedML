import logging
from copy import deepcopy

import multiprocess as multiprocessing
import os
import random

import numpy as np
import torch

import fedml
from .cli.env.collect_env import collect_env
from .constants import (
    FEDML_TRAINING_PLATFORM_SIMULATION,
    FEDML_SIMULATION_TYPE_SP,
    FEDML_SIMULATION_TYPE_MPI,
    FEDML_SIMULATION_TYPE_NCCL,
    FEDML_TRAINING_PLATFORM_CROSS_SILO,
    FEDML_TRAINING_PLATFORM_CROSS_DEVICE,
    FEDML_TRAINING_PLATFORM_CHEETAH,
    FEDML_TRAINING_PLATFORM_SERVING,
)
from .core.common.ml_engine_backend import MLEngineBackend

_global_training_type = None
_global_comm_backend = None

<<<<<<< HEAD
__version__ = "0.8.7"
=======
__version__ = "0.8.8a1"
>>>>>>> 8b4a345f


def init(args=None):
    if args is None:
        args = load_arguments(fedml._global_training_type, fedml._global_comm_backend)

    """Initialize FedML Engine."""
    collect_env(args)

    if hasattr(args, "training_type"):
        fedml._global_training_type = args.training_type
    if hasattr(args, "backend"):
        fedml._global_comm_backend = args.backend

    """
    # Windows/Linux/MacOS compatability issues on multi-processing
    # https://github.com/pytorch/pytorch/issues/3492
    """
    if multiprocessing.get_start_method() != "spawn":
        # force all platforms (Windows/Linux/MacOS) to use the same way (spawn) for multiprocessing
        multiprocessing.set_start_method("spawn", force=True)

    """
    # https://stackoverflow.com/questions/53014306/error-15-initializing-libiomp5-dylib-but-found-libiomp5-dylib-already-initial
    """
    os.environ["KMP_DUPLICATE_LIB_OK"] = "True"

    seed = args.random_seed if hasattr(args, "random_seed") else 0
    random.seed(seed)
    np.random.seed(seed)
    torch.manual_seed(seed)
    torch.cuda.manual_seed_all(seed)
    torch.backends.cudnn.deterministic = True

    mlops.pre_setup(args)

    if not hasattr(args, "training_type"):
        setattr(args, "training_type", fedml._global_training_type)

    if not hasattr(args, "backend"):
        setattr(args, "backend", fedml._global_comm_backend)

    if hasattr(args, "training_type"):
        if args.training_type == FEDML_TRAINING_PLATFORM_SIMULATION and hasattr(args, "backend") and args.backend == "MPI":
            args = init_simulation_mpi(args)

        elif args.training_type == FEDML_TRAINING_PLATFORM_SIMULATION and hasattr(args, "backend") and args.backend == "sp":
            args = init_simulation_sp(args)
        elif (
            args.training_type == FEDML_TRAINING_PLATFORM_SIMULATION
            and hasattr(args, "backend")
            and args.backend == FEDML_SIMULATION_TYPE_NCCL
        ):
            from .simulation.nccl.base_framework.common import FedML_NCCL_Similulation_init

            args = FedML_NCCL_Similulation_init(args)

        elif args.training_type == FEDML_TRAINING_PLATFORM_CROSS_SILO:
            if not hasattr(args, "scenario"):
                args.scenario = "horizontal"
            if args.scenario == "horizontal":
                init_cross_silo_horizontal(args)
            elif args.scenario == "hierarchical":
                args = init_cross_silo_hierarchical(args)

        elif args.training_type == FEDML_TRAINING_PLATFORM_CROSS_DEVICE:
            args = init_cross_device(args)
        elif args.training_type == FEDML_TRAINING_PLATFORM_CHEETAH:
            args = init_cheetah(args)
        elif args.training_type == FEDML_TRAINING_PLATFORM_SERVING:
            args = init_model_serving(args)
        else:
            raise Exception("no such setting: training_type = {}, backend = {}".format(args.training_type, args.backend))

    manage_profiling_args(args)

    update_client_id_list(args)

    mlops.init(args)

    if hasattr(args, "rank") and hasattr(args, "worker_num"):
        if hasattr(args, "process_id") and args.process_id is not None:
            logging.info("args.rank = {}, args.process_id = {}, args.worker_num = {}".format(args.rank, args.process_id, args.worker_num))
        else:
            logging.info("args.rank = {}, args.worker_num = {}".format(args.rank, args.worker_num))

    update_client_specific_args(args)
    print_args(args)

    return args


def print_args(args):
    mqtt_config_path = None
    s3_config_path = None
    args_copy = args
    if hasattr(args_copy, "mqtt_config_path"):
        mqtt_config_path = args_copy.mqtt_config_path
        args_copy.mqtt_config_path = ""
    if hasattr(args_copy, "s3_config_path"):
        s3_config_path = args_copy.s3_config_path
        args_copy.s3_config_path = ""
    logging.info("==== args = {}".format(vars(args_copy)))
    if hasattr(args_copy, "mqtt_config_path"):
        args_copy.mqtt_config_path = mqtt_config_path
    if hasattr(args_copy, "s3_config_path"):
        args_copy.s3_config_path = s3_config_path


def update_client_specific_args(args):
    """
        data_silo_config is used for reading specific configuration for each client
        Example: In fedml_config.yaml, we have the following configuration
        client_specific_args: 
            data_silo_config: 
                [
                    fedml_config/data_silo_1_config.yaml,
                    fedml_config/data_silo_2_config.yaml,
                    fedml_config/data_silo_3_config.yaml,
                    fedml_config/data_silo_4_config.yaml,
                ]
            data_silo_1_config.yaml contains some client client speicifc arguments.
    """
    if (
        hasattr(args, "data_silo_config")
    ):
        # reading the clients file
        logging.info("data_silo_config is defined in fedml_config.yaml")
        args.rank = int(args.rank)
        args.worker_num = len(args.data_silo_config)
        if args.rank > 0:
            extra_config_path = args.data_silo_config[args.rank - 1]
            extra_config = args.load_yaml_config(extra_config_path)
            args.set_attr_from_config(extra_config)
    else:
        logging.info("data_silo_config is not defined in fedml_config.yaml")


def init_simulation_mpi(args):
    from mpi4py import MPI

    comm = MPI.COMM_WORLD
    process_id = comm.Get_rank()
    world_size = comm.Get_size()
    args.comm = comm
    args.process_id = process_id
    args.rank = process_id
    args.worker_num = world_size
    if process_id == 0:
        args.role = "server"
    else:
        args.role = "client"
    return args


def init_simulation_sp(args):
    return args


def init_simulation_nccl(args):
    return


def manage_profiling_args(args):
    if not hasattr(args, "sys_perf_profiling"):
        args.sys_perf_profiling = True
    if not hasattr(args, "sys_perf_profiling"):
        args.sys_perf_profiling = True

    if hasattr(args, "sys_perf_profiling") and args.sys_perf_profiling:
        from .core.mlops.mlops_profiler_event import MLOpsProfilerEvent

        MLOpsProfilerEvent.enable_sys_perf_profiling()

    if hasattr(args, "enable_wandb") and args.enable_wandb:
        wandb_only_server = getattr(args, "wandb_only_server", None)
        if (wandb_only_server and args.rank == 0 and args.process_id == 0) or not wandb_only_server:
            wandb_entity = getattr(args, "wandb_entity", None)
            if wandb_entity is not None:
                wandb_args = {
                    "entity": args.wandb_entity,
                    "project": args.wandb_project,
                    "config": args,
                }
            else:
                wandb_args = {
                    "project": args.wandb_project,
                    "config": args,
                }

            if hasattr(args, "run_name"):
                wandb_args["name"] = args.run_name

            if hasattr(args, "wandb_group_id"):
                # wandb_args["group"] = args.wandb_group_id
                wandb_args["group"] = "Test1"
                wandb_args["name"] = f"Client {args.rank}"
                wandb_args["job_type"] = str(args.rank)

            import wandb

            wandb.init(**wandb_args)

            from .core.mlops.mlops_profiler_event import MLOpsProfilerEvent

            MLOpsProfilerEvent.enable_wandb_tracking()


def manage_cuda_rpc_args(args):

    if (not hasattr(args, "enable_cuda_rpc")) or (not args.using_gpu):
        args.enable_cuda_rpc = False

    if args.enable_cuda_rpc and args.backend != "TRPC":
        args.enable_cuda_rpc = False
        print("Argument enable_cuda_rpc is ignored. Cuda RPC only works with TRPC backend.")

    # When Cuda RPC is not used, tensors should be moved to cpu before transfer with TRPC
    if (not args.enable_cuda_rpc) and args.backend == "TRPC":
        args.cpu_transfer = True
    else:
        args.cpu_transfer = False

    # Valudate arguments related to cuda rpc
    if args.enable_cuda_rpc:
        if not hasattr(args, "cuda_rpc_gpu_mapping"):
            raise Exception("Invalid config. cuda_rpc_gpu_mapping is required when enable_cuda_rpc=True")
        assert type(args.cuda_rpc_gpu_mapping) is dict, "Invalid cuda_rpc_gpu_mapping type. Expected dict"
        assert (
            len(args.cuda_rpc_gpu_mapping) == args.worker_num + 1
        ), f"Invalid cuda_rpc_gpu_mapping. Expected list of size {args.worker_num + 1}"

    print(f"cpu_transfer: {args.cpu_transfer}")
    print(f"enable_cuda_rpc: {args.enable_cuda_rpc}")


def manage_mpi_args(args):
    if hasattr(args, "backend") and args.backend == "MPI":
        from mpi4py import MPI

        comm = MPI.COMM_WORLD
        process_id = comm.Get_rank()
        world_size = comm.Get_size()
        args.comm = comm
        args.rank = process_id
        if process_id == 0:
            args.role = "server"
        else:
            args.role = "client"
        # args.worker_num = worker_num
        assert args.worker_num + 1 == world_size, f"Invalid number of mpi processes. Expected {args.worker_num + 1}"
    else:
        args.comm = None

def init_cross_silo_horizontal(args):
    args.n_proc_in_silo = 1
    args.proc_rank_in_silo = 0
    manage_mpi_args(args)
    manage_cuda_rpc_args(args)
    args.process_id = args.rank
    return args


def init_cross_silo_hierarchical(args):
    manage_mpi_args(args)
    manage_cuda_rpc_args(args)

    # Set intra-silo arguments
    if args.rank == 0:
        args.n_node_in_silo = 1
        args.n_proc_in_silo = 1
        args.rank_in_node = 0
        args.proc_rank_in_silo = 0
    else:
        # Modify arguments to match info set in env by torchrun
        # Silo Topology

        args.n_proc_in_silo = int(os.environ.get("WORLD_SIZE", 1))

        # Rank in node
        args.rank_in_node = int(os.environ.get("LOCAL_RANK", 0))
        args.process_id = args.rank_in_node

        # Rank in silo (process group)
        args.proc_rank_in_silo = int(os.environ.get("RANK", 0))

        # Process group master endpoint
        args.pg_master_address = os.environ.get("MASTER_ADDR", "127.0.0.1")
        args.pg_master_port = os.environ.get("MASTER_PORT", 29300)

        # Launcher Rendezvous
        if not hasattr(args, "launcher_rdzv_port"):
            args.launcher_rdzv_port = 29400

        if not hasattr(args, "n_node_in_silo"):
            args.n_node_in_silo = 1
        if not (hasattr(args, "n_proc_per_node") and args.n_proc_per_node):
            if args.n_node_in_silo == 1 and torch.cuda.is_available():
                gpu_count = torch.cuda.device_count()
                # Checking if launcher is has spawned enough processes.
                if gpu_count == args.n_proc_in_silo:
                    print(f"Auto assigning GPU to processes.")
                    args.gpu_id = args.proc_rank_in_silo
                else:
                    args.n_proc_per_node = 1
            else:
                args.n_proc_per_node = 1

    print("\nargs.rank = {}, args.n_proc_in_silo: {}".format(args.rank, args.n_proc_in_silo))
    print("args.rank = {}, n_proc_in_silo: {}".format(args.rank, args.n_proc_in_silo))
    print("args.rank = {}, rank_in_node: {}".format(args.rank, args.rank_in_node))
    print("args.rank = {}, proc_rank_in_silo: {}".format(args.rank, args.proc_rank_in_silo))
    exit()
    return args


def init_cheetah(args):
    args.n_proc_in_silo = 1
    args.proc_rank_in_silo = 0
    manage_mpi_args(args)
    manage_cuda_rpc_args(args)
    args.process_id = args.rank
    return args


def init_model_serving(args):
    args.n_proc_in_silo = 1
    args.proc_rank_in_silo = 0
    manage_cuda_rpc_args(args)
    args.process_id = args.rank
    return args


def update_client_id_list(args):

    """
        generate args.client_id_list for CLI mode where args.client_id_list is set to None
        In MLOps mode, args.client_id_list will be set to real-time client id list selected by UI (not starting from 1)
    """
    if not hasattr(args, "using_mlops") or (hasattr(args, "using_mlops") and not args.using_mlops):
        if not hasattr(args, "client_id_list") or args.client_id_list is None or args.client_id_list == "None" or args.client_id_list == "[]":
            if (
                args.training_type == FEDML_TRAINING_PLATFORM_CROSS_DEVICE
                or args.training_type == FEDML_TRAINING_PLATFORM_CROSS_SILO
            ):
                if args.rank == 0:
                    client_id_list = []
                    for client_idx in range(args.client_num_per_round):
                        client_id_list.append(client_idx + 1)
                    args.client_id_list = str(client_id_list)
                    print("------------------server client_id_list = {}-------------------".format(args.client_id_list))
                else:
                    # for the client, we only specify its client id in the list, not including others.
                    client_id_list = []
                    client_id_list.append(args.rank)
                    args.client_id_list = str(client_id_list)
                    print("------------------client client_id_list = {}-------------------".format(args.client_id_list))
            else:
                print(
                    "training_type != FEDML_TRAINING_PLATFORM_CROSS_DEVICE and training_type != FEDML_TRAINING_PLATFORM_CROSS_SILO"
                )
        else:
            print("args.client_id_list is not None")
    else:
        print("using_mlops = true")


def init_cross_device(args):
    args.rank = 0  # only server runs on Python package
    args.role = "server"
    return args


def run_distributed():
    pass


from fedml import device
from fedml import data
from fedml import model
from fedml import mlops

from .arguments import load_arguments

from .launch_simulation import run_simulation

from .launch_cross_silo_horizontal import run_cross_silo_server
from .launch_cross_silo_horizontal import run_cross_silo_client

from .launch_cross_silo_hi import run_hierarchical_cross_silo_server
from .launch_cross_silo_hi import run_hierarchical_cross_silo_client

from .launch_cheeath import run_cheetah_server
from .launch_cheeath import run_cheetah_client

from .launch_serving import run_model_serving_client
from .launch_serving import run_model_serving_server

from .launch_cross_device import run_mnn_server

from .core.common.ml_engine_backend import MLEngineBackend

from .runner import FedMLRunner

__all__ = [
    "MLEngineBackend",
    "device",
    "data",
    "model",
    "mlops",
    "FedMLRunner",
    "run_simulation",
    "run_cross_silo_server",
    "run_cross_silo_client",
    "run_hierarchical_cross_silo_server",
    "run_hierarchical_cross_silo_client",
    "run_cheetah_server",
    "run_cheetah_client",
    "run_model_serving_client",
    "run_model_serving_server",
    "run_mnn_server",
]<|MERGE_RESOLUTION|>--- conflicted
+++ resolved
@@ -25,11 +25,7 @@
 _global_training_type = None
 _global_comm_backend = None
 
-<<<<<<< HEAD
-__version__ = "0.8.7"
-=======
 __version__ = "0.8.8a1"
->>>>>>> 8b4a345f
 
 
 def init(args=None):
