import logging
from copy import deepcopy

import multiprocess as multiprocessing
import os
import random

import numpy as np
import torch

import fedml
from .computing.scheduler.env.collect_env import collect_env
from .constants import (
    FEDML_BACKEND_SERVICE_URL_DEV,
    FEDML_BACKEND_SERVICE_URL_LOCAL,
    FEDML_BACKEND_SERVICE_URL_RELEASE,
    FEDML_BACKEND_SERVICE_URL_TEST,
    FEDML_MQTT_DOMAIN_DEV,
    FEDML_MQTT_DOMAIN_LOCAL,
    FEDML_MQTT_DOMAIN_TEST,
    FEDML_MQTT_DOMAIN_RELEASE,
    FEDML_S3_DOMAIN_LOCAL,
    FEDML_TRAINING_PLATFORM_SIMULATION,
    FEDML_SIMULATION_TYPE_SP,
    FEDML_SIMULATION_TYPE_MPI,
    FEDML_SIMULATION_TYPE_NCCL,
    FEDML_TRAINING_PLATFORM_CROSS_SILO,
    FEDML_TRAINING_PLATFORM_CROSS_DEVICE,
    FEDML_TRAINING_PLATFORM_CROSS_CLOUD,
    FEDML_TRAINING_PLATFORM_SERVING,
)
from .core.common.ml_engine_backend import MLEngineBackend

_global_training_type = None
_global_comm_backend = None

<<<<<<< HEAD
__version__ = "0.8.6a1"


def init(args=None):
=======
__version__ = "0.8.14.dev14"


# This is the deployment environment used for different roles (RD/PM/BD/Public Developers). Potential VALUE: local, dev, test, release
# three ways to set _global_env_version:
# 1. set the Linux environment variable FEDML_ENV_VERSION by calling: 
#                   export FEDML_ENV_VERSION=VALUE
#         (this is typically used when a process (e.g., agent) calling antoher process (e.g., job))
# 2. by API python API: 
#                   import fedml
#                   fedml.set_env_version(VALUE)
#         (this is typically used when you want to control versions in your python scripts)
# 3. by CLI: 
#                   fedml launch job.yaml -v local
#         (this is typically used when you use CLIs)
# 4. by arguments in yaml file passed into python program. For historical reasons, we support two arguments
#             job.yaml:
#                   config_version: VALUE
#                   env_version: VALUE
#        (this is typically used when you develop your own ML training/deployment job by using FedML framework)
# to be consistant across all geo-distributed processes in an entire job execution 
# and make the all components inside FedML library are aligned with the same environment, we use the following policy:
# 1) no matter how we set _global_env_version, we always save its value into FEDML_ENV_VERSION and read its value for the entire source code.
# 2) if both 1/2/3 and 4 are set, we let the value in 1/2/3 overides 4 (to make sure the agent and the job are aligned with the same environment)
# 3) if _global_env_version is not set, we make it as "release"


def init(args=None, check_env=True, should_init_logs=True):
>>>>>>> ae1bf62c
    if args is None:
        args = load_arguments(fedml._global_training_type, fedml._global_comm_backend)

    """Initialize FedML Engine."""
    # only when the env version is None, we refer to the python configuration arguments. 
    if get_env_version() is None:
        if hasattr(args, "config_version") and args.config_version is not None:
            set_env_version(args.config_version)
            delattr(args, "config_version")
        elif hasattr(args, "env_version") and args.env_version is not None:
            set_env_version(args.env_version)
            delattr(args, "env_version")
        else:
            set_env_version("release")
    # after environment is set, only fedml.get_env_version() is used to get the environment version

    if check_env and hasattr(args, "training_type") and args.training_type != fedml.FEDML_TRAINING_PLATFORM_SIMULATION:
        collect_env()

    if hasattr(args, "training_type"):
        fedml._global_training_type = args.training_type
    if hasattr(args, "backend"):
        fedml._global_comm_backend = args.backend

    """
    # Windows/Linux/MacOS compatability issues on multi-processing
    # https://github.com/pytorch/pytorch/issues/3492
    """
    if multiprocessing.get_start_method() != "spawn":
        # force all platforms (Windows/Linux/MacOS) to use the same way (spawn) for multiprocessing
        multiprocessing.set_start_method("spawn", force=True)

    """
    # https://stackoverflow.com/questions/53014306/error-15-initializing-libiomp5-dylib-but-found-libiomp5-dylib-already-initial
    """
    os.environ["KMP_DUPLICATE_LIB_OK"] = "True"

    seed = args.random_seed if hasattr(args, "random_seed") else 0
    random.seed(seed)
    np.random.seed(seed)
    torch.manual_seed(seed)
    torch.cuda.manual_seed_all(seed)
    torch.backends.cudnn.deterministic = True

    mlops.pre_setup(args)

    if not hasattr(args, "training_type"):
        setattr(args, "training_type", fedml._global_training_type)

    if not hasattr(args, "backend"):
        setattr(args, "backend", fedml._global_comm_backend)

    if hasattr(args, "training_type"):
        if args.training_type == FEDML_TRAINING_PLATFORM_SIMULATION and hasattr(args,
                                                                                "backend") and args.backend == "MPI":
            args = _init_simulation_mpi(args)

        elif args.training_type == FEDML_TRAINING_PLATFORM_SIMULATION and hasattr(args,
                                                                                  "backend") and args.backend == "sp":
            args = _init_simulation_sp(args)
        elif (
                args.training_type == FEDML_TRAINING_PLATFORM_SIMULATION
                and hasattr(args, "backend")
                and args.backend == FEDML_SIMULATION_TYPE_NCCL
        ):
            from .simulation.nccl.base_framework.common import FedML_NCCL_Similulation_init

            args = FedML_NCCL_Similulation_init(args)

        elif args.training_type == FEDML_TRAINING_PLATFORM_CROSS_SILO:
            if not hasattr(args, "scenario"):
                args.scenario = "horizontal"
            if args.scenario == "horizontal":
                _init_cross_silo_horizontal(args)
            elif args.scenario == "hierarchical":
                args = _init_cross_silo_hierarchical(args)

        elif args.training_type == FEDML_TRAINING_PLATFORM_CROSS_DEVICE:
            args = _init_cross_device(args)
        elif args.training_type == FEDML_TRAINING_PLATFORM_CROSS_CLOUD:
            args = _init_cross_cloud(args)
        elif args.training_type == FEDML_TRAINING_PLATFORM_SERVING:
            args = _init_model_serving(args)
        else:
            raise Exception(
                "no such setting: training_type = {}, backend = {}".format(args.training_type, args.backend))

    _manage_profiling_args(args)

    _update_client_id_list(args)

    mlops.init(args, should_init_logs=should_init_logs)

    if hasattr(args, "rank") and hasattr(args, "worker_num"):
        if hasattr(args, "process_id") and args.process_id is not None:
            logging.info("args.rank = {}, args.process_id = {}, args.worker_num = {}".format(args.rank, args.process_id,
                                                                                             args.worker_num))
        else:
            logging.info("args.rank = {}, args.worker_num = {}".format(args.rank, args.worker_num))

    _update_client_specific_args(args)
    _print_args(args)

    return args


def _print_args(args):
    mqtt_config_path = None
    s3_config_path = None
    args_copy = args
    if hasattr(args_copy, "mqtt_config_path"):
        mqtt_config_path = args_copy.mqtt_config_path
        args_copy.mqtt_config_path = ""
    if hasattr(args_copy, "s3_config_path"):
        s3_config_path = args_copy.s3_config_path
        args_copy.s3_config_path = ""
    if hasattr(args_copy, "mqtt_config_path"):
        args_copy.mqtt_config_path = mqtt_config_path
    if hasattr(args_copy, "s3_config_path"):
        args_copy.s3_config_path = s3_config_path


def _update_client_specific_args(args):
    """
        data_silo_config is used for reading specific configuration for each client
        Example: In fedml_config.yaml, we have the following configuration
        client_specific_args: 
            data_silo_config: 
                [
                    fedml_config/data_silo_1_config.yaml,
                    fedml_config/data_silo_2_config.yaml,
                    fedml_config/data_silo_3_config.yaml,
                    fedml_config/data_silo_4_config.yaml,
                ]
            data_silo_1_config.yaml contains some client client speicifc arguments.
    """
    if (
            hasattr(args, "data_silo_config")
    ):
        # reading the clients file
        logging.info("data_silo_config is defined in fedml_config.yaml")
        args.rank = int(args.rank)
        args.worker_num = len(args.data_silo_config)
        if args.rank > 0:
            extra_config_path = args.data_silo_config[args.rank - 1]
            extra_config = args.load_yaml_config(extra_config_path)
            args.set_attr_from_config(extra_config)


def _init_simulation_mpi(args):
    import mpi4py

    comm = mpi4py.MPI.COMM_WORLD
    process_id = comm.Get_rank()
    world_size = comm.Get_size()
    args.comm = comm
    args.process_id = process_id
    args.rank = process_id
    args.worker_num = world_size
    if process_id == 0:
        args.role = "server"
    else:
        args.role = "client"
    return args


def _init_simulation_sp(args):
    return args


def _init_simulation_nccl(args):
    return


def _manage_profiling_args(args):
    if not hasattr(args, "sys_perf_profiling"):
        args.sys_perf_profiling = True
    if not hasattr(args, "sys_perf_profiling"):
        args.sys_perf_profiling = True

    if hasattr(args, "sys_perf_profiling") and args.sys_perf_profiling:
        from .core.mlops.mlops_profiler_event import MLOpsProfilerEvent

        MLOpsProfilerEvent.enable_sys_perf_profiling()

    if hasattr(args, "enable_wandb") and args.enable_wandb:
        wandb_only_server = getattr(args, "wandb_only_server", None)
        if (wandb_only_server and args.rank == 0 and args.process_id == 0) or not wandb_only_server:
            wandb_entity = getattr(args, "wandb_entity", None)
            if wandb_entity is not None:
                wandb_args = {
                    "entity": args.wandb_entity,
                    "project": args.wandb_project,
                    "config": args,
                }
            else:
                wandb_args = {
                    "project": args.wandb_project,
                    "config": args,
                }

            if hasattr(args, "run_name"):
                wandb_args["name"] = args.run_name

            if hasattr(args, "wandb_group_id"):
                # wandb_args["group"] = args.wandb_group_id
                wandb_args["group"] = "Test1"
                wandb_args["name"] = f"Client {args.rank}"
                wandb_args["job_type"] = str(args.rank)

            import wandb

            wandb.init(**wandb_args)

            from .core.mlops.mlops_profiler_event import MLOpsProfilerEvent

            MLOpsProfilerEvent.enable_wandb_tracking()


def _manage_cuda_rpc_args(args):
    if (not hasattr(args, "enable_cuda_rpc")) or (not args.using_gpu):
        args.enable_cuda_rpc = False

    if args.enable_cuda_rpc and args.backend != "TRPC":
        args.enable_cuda_rpc = False
        print("Argument enable_cuda_rpc is ignored. Cuda RPC only works with TRPC backend.")

    # When Cuda RPC is not used, tensors should be moved to cpu before transfer with TRPC
    if (not args.enable_cuda_rpc) and args.backend == "TRPC":
        args.cpu_transfer = True
    else:
        args.cpu_transfer = False

    # Valudate arguments related to cuda rpc
    if args.enable_cuda_rpc:
        if not hasattr(args, "cuda_rpc_gpu_mapping"):
            raise Exception("Invalid config. cuda_rpc_gpu_mapping is required when enable_cuda_rpc=True")
        assert type(args.cuda_rpc_gpu_mapping) is dict, "Invalid cuda_rpc_gpu_mapping type. Expected dict"
        assert (
                len(args.cuda_rpc_gpu_mapping) == args.worker_num + 1
        ), f"Invalid cuda_rpc_gpu_mapping. Expected list of size {args.worker_num + 1}"

    # print(f"cpu_transfer: {args.cpu_transfer}")
    # print(f"enable_cuda_rpc: {args.enable_cuda_rpc}")


def _manage_mpi_args(args):
    if hasattr(args, "backend") and args.backend == "MPI":
        import mpi4py

        comm = mpi4py.MPI.COMM_WORLD
        process_id = comm.Get_rank()
        world_size = comm.Get_size()
        args.comm = comm
        args.rank = process_id
        if process_id == 0:
            args.role = "server"
        else:
            args.role = "client"
        # args.worker_num = worker_num
        assert args.worker_num + 1 == world_size, f"Invalid number of mpi processes. Expected {args.worker_num + 1}"
    else:
        args.comm = None


def _init_cross_silo_horizontal(args):
    args.n_proc_in_silo = 1
    args.proc_rank_in_silo = 0
    _manage_mpi_args(args)
    _manage_cuda_rpc_args(args)
    args.process_id = args.rank
    return args


def _init_cross_silo_hierarchical(args):
    _manage_mpi_args(args)
    _manage_cuda_rpc_args(args)

    # Set intra-silo arguments
    if args.rank == 0:
        args.n_node_in_silo = 1
        args.n_proc_in_silo = 1
        args.rank_in_node = 0
        args.proc_rank_in_silo = 0
    else:
        # Modify arguments to match info set in env by torchrun
        # Silo Topology

        args.n_proc_in_silo = int(os.environ.get("WORLD_SIZE", 1))

        # Rank in node
        args.rank_in_node = int(os.environ.get("LOCAL_RANK", 0))
        args.process_id = args.rank_in_node

        # Rank in silo (process group)
        args.proc_rank_in_silo = int(os.environ.get("RANK", 0))

        # Process group master endpoint
        args.pg_master_address = os.environ.get("MASTER_ADDR", "127.0.0.1")
        args.pg_master_port = os.environ.get("MASTER_PORT", 29300)

        # Launcher Rendezvous
        if not hasattr(args, "launcher_rdzv_port"):
            args.launcher_rdzv_port = 29400

        if not hasattr(args, "n_node_in_silo"):
            args.n_node_in_silo = 1
        if not (hasattr(args, "n_proc_per_node") and args.n_proc_per_node):
            if args.n_node_in_silo == 1 and torch.cuda.is_available():
                gpu_count = torch.cuda.device_count()
                # Checking if launcher is has spawned enough processes.
                if gpu_count == args.n_proc_in_silo:
                    print(f"Auto assigning GPU to processes.")
                    args.gpu_id = args.proc_rank_in_silo
                else:
                    args.n_proc_per_node = 1
            else:
                args.n_proc_per_node = 1

    print("\nargs.rank = {}, args.n_proc_in_silo: {}".format(args.rank, args.n_proc_in_silo))
    print("args.rank = {}, n_proc_in_silo: {}".format(args.rank, args.n_proc_in_silo))
    print("args.rank = {}, rank_in_node: {}".format(args.rank, args.rank_in_node))
    print("args.rank = {}, proc_rank_in_silo: {}".format(args.rank, args.proc_rank_in_silo))
    exit()
    return args


def _init_cross_cloud(args):
    args.n_proc_in_silo = 1
    args.proc_rank_in_silo = 0
    _manage_mpi_args(args)
    _manage_cuda_rpc_args(args)
    args.process_id = args.rank
    return args


def _init_model_serving(args):
    args.n_proc_in_silo = 1
    args.proc_rank_in_silo = 0
    _manage_cuda_rpc_args(args)
    args.process_id = args.rank
    return args


def _update_client_id_list(args):
    """
        generate args.client_id_list for CLI mode where args.client_id_list is set to None
        In MLOps mode, args.client_id_list will be set to real-time client id list selected by UI (not starting from 1)
    """
    if not hasattr(args, "using_mlops") or (hasattr(args, "using_mlops") and not args.using_mlops):
        if not hasattr(args,
                       "client_id_list") or args.client_id_list is None or args.client_id_list == "None" or args.client_id_list == "[]":
            if (
                    args.training_type == FEDML_TRAINING_PLATFORM_CROSS_DEVICE
                    or args.training_type == FEDML_TRAINING_PLATFORM_CROSS_SILO
            ):
                if args.rank == 0:
                    client_id_list = []
                    for client_idx in range(args.client_num_in_total):
                        client_id_list.append(client_idx + 1)
                    args.client_id_list = str(client_id_list)
                    print("------------------server client_id_list = {}-------------------".format(args.client_id_list))
                else:
                    # for the client, we only specify its client id in the list, not including others.
                    client_id_list = []
                    client_id_list.append(args.rank)
                    args.client_id_list = str(client_id_list)
                    print("------------------client client_id_list = {}-------------------".format(args.client_id_list))
        else:
            print("args.client_id_list is not None")


def _init_cross_device(args):
    args.rank = 0  # only server runs on Python package
    args.role = "server"
    return args


def _run_distributed():
    pass


def set_env_version(version):
    os.environ['FEDML_ENV_VERSION'] = version


def get_env_version():
    return "release" if os.environ.get('FEDML_ENV_VERSION') is None else os.environ['FEDML_ENV_VERSION']


def _get_backend_service():
    version = get_env_version()
    # from inspect import getframeinfo, stack
    # caller = getframeinfo(stack()[1][0])    
    # print(f"{caller.filename}:{caller.lineno} - _get_backend_service. version = {version}")
    if version == "local":
        return FEDML_BACKEND_SERVICE_URL_LOCAL
    elif version == "dev":
        return FEDML_BACKEND_SERVICE_URL_DEV
    elif version == "test":
        return FEDML_BACKEND_SERVICE_URL_TEST
    else:
        return FEDML_BACKEND_SERVICE_URL_RELEASE


def _get_mqtt_service():
    version = get_env_version()
    # from inspect import getframeinfo, stack
    # caller = getframeinfo(stack()[1][0])    
    # print(f"{caller.filename}:{caller.lineno} - _get_backend_service. version = {version}")
    if version == "local":
        return FEDML_MQTT_DOMAIN_LOCAL
    if version == "dev":
        return FEDML_MQTT_DOMAIN_DEV
    elif version == "test":
        return FEDML_MQTT_DOMAIN_TEST
    else:
        return FEDML_MQTT_DOMAIN_RELEASE


def _get_local_s3_like_service_url():
    return FEDML_S3_DOMAIN_LOCAL
    

from fedml import device
from fedml import data
from fedml import model

from .arguments import load_arguments

from .launch_simulation import run_simulation

from .launch_cross_silo_horizontal import run_cross_silo_server
from .launch_cross_silo_horizontal import run_cross_silo_client

from .launch_cross_silo_hi import run_hierarchical_cross_silo_server
from .launch_cross_silo_hi import run_hierarchical_cross_silo_client

from .launch_cross_cloud import run_cross_cloud_server
from .launch_cross_cloud import run_cross_cloud_client

from .launch_serving import run_model_serving_client
from .launch_serving import run_model_serving_server

from .launch_cross_device import run_mnn_server

from .core.common.ml_engine_backend import MLEngineBackend

from .runner import FedMLRunner

from fedml import api

from fedml import mlops
from fedml.mlops import log, Artifact, log_artifact, log_model, log_metric, log_llm_record

__all__ = [
    "FedMLRunner",
    "api",
    "log",
    "Artifact",
    "log_artifact",
    "log_model",
    "log_metric",
    "log_llm_record",
    "mlops",
    "device",
    "data",
    "model",
    "run_simulation",
    "run_cross_silo_server",
    "run_cross_silo_client",
    "run_hierarchical_cross_silo_server",
    "run_hierarchical_cross_silo_client",
    "run_cross_cloud_server",
    "run_cross_cloud_client",
    "run_model_serving_client",
    "run_model_serving_server",
    "run_mnn_server"
]<|MERGE_RESOLUTION|>--- conflicted
+++ resolved
@@ -34,12 +34,6 @@
 _global_training_type = None
 _global_comm_backend = None
 
-<<<<<<< HEAD
-__version__ = "0.8.6a1"
-
-
-def init(args=None):
-=======
 __version__ = "0.8.14.dev14"
 
 
@@ -68,7 +62,6 @@
 
 
 def init(args=None, check_env=True, should_init_logs=True):
->>>>>>> ae1bf62c
     if args is None:
         args = load_arguments(fedml._global_training_type, fedml._global_comm_backend)
 
