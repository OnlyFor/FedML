import logging
import traceback

from ..constants import (
    FedML_FEDERATED_OPTIMIZER_BASE_FRAMEWORK,
    FedML_FEDERATED_OPTIMIZER_FEDAVG,
    FedML_FEDERATED_OPTIMIZER_FEDOPT,
    FedML_FEDERATED_OPTIMIZER_FEDNOVA,
    FedML_FEDERATED_OPTIMIZER_FEDPROX,
    FedML_FEDERATED_OPTIMIZER_CLASSICAL_VFL,
    FedML_FEDERATED_OPTIMIZER_SPLIT_NN,
    FedML_FEDERATED_OPTIMIZER_DECENTRALIZED_FL,
    FedML_FEDERATED_OPTIMIZER_FEDGAN,
    FedML_FEDERATED_OPTIMIZER_FEDAVG_SEQ,
    FedML_FEDERATED_OPTIMIZER_FEDGKT,
    FedML_FEDERATED_OPTIMIZER_FEDNAS,
    FedML_FEDERATED_OPTIMIZER_FEDSEG,
    FedML_FEDERATED_OPTIMIZER_HIERACHICAL_FL,
    FedML_FEDERATED_OPTIMIZER_TURBO_AGGREGATE,
    FedML_FEDERATED_OPTIMIZER_FEDSGD,
    FedML_FEDERATED_OPTIMIZER_ASYNC_FEDAVG,
)
from ..core import ClientTrainer, ServerAggregator


class SimulatorSingleProcess:
    def __init__(self, args, device, dataset, model, client_trainer=None, server_aggregator=None):
        from .sp.classical_vertical_fl.vfl_api import VflFedAvgAPI
        from .sp.fedavg import FedAvgAPI
        from .sp.fednova.fednova_trainer import FedNovaTrainer
        from .sp.fedopt.fedopt_api import FedOptAPI
        from .sp.hierarchical_fl.trainer import HierachicalTrainer
        from .sp.turboaggregate.TA_trainer import TurboAggregateTrainer
        from .sp.fedsgd.fedsgd_api import FedSGDAPI

        if args.federated_optimizer == FedML_FEDERATED_OPTIMIZER_FEDAVG:
            self.fl_trainer = FedAvgAPI(args, device, dataset, model)
        elif args.federated_optimizer == FedML_FEDERATED_OPTIMIZER_FEDOPT:
            self.fl_trainer = FedOptAPI(args, device, dataset, model)
        elif args.federated_optimizer == FedML_FEDERATED_OPTIMIZER_FEDNOVA:
            self.fl_trainer = FedNovaTrainer(dataset, model, device, args)
        elif args.federated_optimizer == FedML_FEDERATED_OPTIMIZER_HIERACHICAL_FL:
            self.fl_trainer = HierachicalTrainer(args, device, dataset, model)
        elif args.federated_optimizer == FedML_FEDERATED_OPTIMIZER_TURBO_AGGREGATE:
            self.fl_trainer = TurboAggregateTrainer(dataset, model, device, args)
        elif args.federated_optimizer == FedML_FEDERATED_OPTIMIZER_CLASSICAL_VFL:
            self.fl_trainer = VflFedAvgAPI(args, device, dataset, model)
        elif args.federated_optimizer == FedML_FEDERATED_OPTIMIZER_FEDSGD:
            self.fl_trainer = FedSGDAPI(args, device, dataset, model)

        # elif args.fl_trainer == FedML_FEDERATED_OPTIMIZER_DECENTRALIZED_FL:
        #     self.fl_trainer = FedML_decentralized_fl()
        else:
            raise Exception("Exception")

    def run(self):
        self.fl_trainer.train()


class SimulatorMPI:
    def __init__(
        self,
        args,
        device,
        dataset,
        model,
        client_trainer: ClientTrainer = None,
        server_aggregator: ServerAggregator = None,
    ):
        from .mpi.base_framework.algorithm_api import FedML_Base_distributed
        from .mpi.decentralized_framework.algorithm_api import FedML_Decentralized_Demo_distributed
        from .mpi.fedavg.FedAvgAPI import FedML_FedAvg_distributed
        from .mpi.fedgkt.FedGKTAPI import FedML_FedGKT_distributed
        from .mpi.fednas.FedNASAPI import FedML_FedNAS_distributed
        from .mpi.fedopt.FedOptAPI import FedML_FedOpt_distributed
        from .mpi.fedprox.FedProxAPI import FedML_FedProx_distributed
        from .mpi.split_nn.SplitNNAPI import SplitNN_distributed
        from .mpi.fedgan.FedGanAPI import FedML_FedGan_distributed
        from .mpi.fedavg_seq.FedAvgSeqAPI import FedML_FedAvgSeq_distributed
        from .mpi.async_fedavg.AsyncFedAvgSeqAPI import FedML_Async_distributed

        if args.federated_optimizer == FedML_FEDERATED_OPTIMIZER_FEDAVG:
            self.simulator = FedML_FedAvg_distributed(
                args,
                args.process_id,
                args.worker_num,
                args.comm,
                device,
                dataset,
                model,
                client_trainer=client_trainer,
                server_aggregator=server_aggregator,
            )
        elif args.federated_optimizer == FedML_FEDERATED_OPTIMIZER_FEDAVG_SEQ:
            self.simulator = FedML_FedAvgSeq_distributed(
                args,
                args.process_id,
                args.worker_num,
                args.comm,
                device,
                dataset,
                model,
<<<<<<< HEAD
                model_trainer=client_trainer,
                preprocessed_sampling_lists=None,
=======
                client_trainer=client_trainer,
                server_aggregator=server_aggregator,
>>>>>>> 8085f0cc
            )
        elif args.federated_optimizer == FedML_FEDERATED_OPTIMIZER_BASE_FRAMEWORK:
            self.simulator = FedML_Base_distributed(args, args.process_id, args.worker_num, args.comm)
        elif args.federated_optimizer == FedML_FEDERATED_OPTIMIZER_FEDOPT:
            self.simulator = FedML_FedOpt_distributed(
                args,
                args.process_id,
                args.worker_num,
                args.comm,
                device,
                dataset,
                model,
                client_trainer=client_trainer,
                server_aggregator=server_aggregator,
            )
        elif args.federated_optimizer == FedML_FEDERATED_OPTIMIZER_FEDPROX:
            self.simulator = FedML_FedProx_distributed(
                args,
                args.process_id,
                args.worker_num,
                args.comm,
                device,
                dataset,
                model,
                client_trainer=client_trainer,
                server_aggregator=server_aggregator,
            )
        elif args.federated_optimizer == FedML_FEDERATED_OPTIMIZER_CLASSICAL_VFL:
            pass
        elif args.federated_optimizer == FedML_FEDERATED_OPTIMIZER_SPLIT_NN:
            self.simulator = SplitNN_distributed(
                args.process_id, args.worker_num, device, args.comm, model, dataset=dataset, args=args,
            )
        elif args.federated_optimizer == FedML_FEDERATED_OPTIMIZER_DECENTRALIZED_FL:
            self.simulator = FedML_Decentralized_Demo_distributed(args, args.process_id, args.worker_num, args.comm)
        elif args.federated_optimizer == FedML_FEDERATED_OPTIMIZER_FEDGAN:
            self.simulator = FedML_FedGan_distributed(
                args.process_id, args.worker_num, device, args.comm, model, args, dataset,
            )
        elif args.federated_optimizer == FedML_FEDERATED_OPTIMIZER_FEDGKT:
            self.simulator = FedML_FedGKT_distributed(
                args.process_id, args.worker_num, device, args.comm, model, dataset, args,
            )
        elif args.federated_optimizer == FedML_FEDERATED_OPTIMIZER_FEDNAS:
            self.simulator = FedML_FedNAS_distributed(
                args,
                args.process_id,
                args.worker_num,
                args.comm,
                device,
                dataset,
                model,
                client_trainer=client_trainer,
                server_aggregator=server_aggregator,
            )
        elif args.federated_optimizer == FedML_FEDERATED_OPTIMIZER_ASYNC_FEDAVG:
            self.simulator = FedML_Async_distributed(
                args,
                args.process_id,
                args.worker_num,
                args.comm,
                device,
                dataset,
                model,
                model_trainer=client_trainer,
                preprocessed_sampling_lists=None,
            )

        elif args.federated_optimizer == FedML_FEDERATED_OPTIMIZER_FEDSEG:
            pass
        elif args.fl_trainer == FedML_FEDERATED_OPTIMIZER_FEDGAN:
            self.fl_trainer = FedML_FedGan_distributed(
                args, args.process_id, args.worker_num, device, args.comm, model, dataset
            )
        else:
            raise Exception("Exception")

    def run(self):
        try:
            self.simulator.train()
        except Exception as e:
            logging.info("traceback.format_exc():\n%s" % traceback.format_exc())
            from mpi4py import MPI

            MPI.COMM_WORLD.Abort()


class SimulatorNCCL:
    def __init__(self, args, device, dataset, model, client_trainer=None, server_aggregator=None):
        from .nccl.fedavg.FedAvgAPI import FedML_FedAvg_NCCL

        if args.federated_optimizer == "FedAvg":
            self.simulator = FedML_FedAvg_NCCL(
                args, args.process_id, args.worker_num, args.comm, device, dataset, model, model_trainer=client_trainer,
            )
        else:
            raise Exception("Exception")

    def run(self):
        self.simulator.train()<|MERGE_RESOLUTION|>--- conflicted
+++ resolved
@@ -5,6 +5,7 @@
     FedML_FEDERATED_OPTIMIZER_BASE_FRAMEWORK,
     FedML_FEDERATED_OPTIMIZER_FEDAVG,
     FedML_FEDERATED_OPTIMIZER_FEDOPT,
+    FedML_FEDERATED_OPTIMIZER_FEDOPT_SEQ,
     FedML_FEDERATED_OPTIMIZER_FEDNOVA,
     FedML_FEDERATED_OPTIMIZER_FEDPROX,
     FedML_FEDERATED_OPTIMIZER_CLASSICAL_VFL,
@@ -73,6 +74,7 @@
         from .mpi.fedgkt.FedGKTAPI import FedML_FedGKT_distributed
         from .mpi.fednas.FedNASAPI import FedML_FedNAS_distributed
         from .mpi.fedopt.FedOptAPI import FedML_FedOpt_distributed
+        from .mpi.fedopt_seq.FedOptSeqAPI import FedML_FedOptSeq_distributed
         from .mpi.fedprox.FedProxAPI import FedML_FedProx_distributed
         from .mpi.split_nn.SplitNNAPI import SplitNN_distributed
         from .mpi.fedgan.FedGanAPI import FedML_FedGan_distributed
@@ -100,18 +102,25 @@
                 device,
                 dataset,
                 model,
-<<<<<<< HEAD
-                model_trainer=client_trainer,
-                preprocessed_sampling_lists=None,
-=======
-                client_trainer=client_trainer,
-                server_aggregator=server_aggregator,
->>>>>>> 8085f0cc
+                client_trainer=client_trainer,
+                server_aggregator=server_aggregator,
             )
         elif args.federated_optimizer == FedML_FEDERATED_OPTIMIZER_BASE_FRAMEWORK:
             self.simulator = FedML_Base_distributed(args, args.process_id, args.worker_num, args.comm)
         elif args.federated_optimizer == FedML_FEDERATED_OPTIMIZER_FEDOPT:
             self.simulator = FedML_FedOpt_distributed(
+                args,
+                args.process_id,
+                args.worker_num,
+                args.comm,
+                device,
+                dataset,
+                model,
+                client_trainer=client_trainer,
+                server_aggregator=server_aggregator,
+            )
+        elif args.federated_optimizer == FedML_FEDERATED_OPTIMIZER_FEDOPT_SEQ:
+            self.simulator = FedML_FedOptSeq_distributed(
                 args,
                 args.process_id,
                 args.worker_num,
