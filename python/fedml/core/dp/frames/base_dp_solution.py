from abc import ABC
from collections import OrderedDict

from fedml.core.dp.mechanisms.dp_mechanism import DPMechanism
import torch


class BaseDPFrame(ABC):
    def __init__(self, args=None):
        self.cdp = None
        self.ldp = None
        self.args = args

    def set_cdp(self, dp_mechanism: DPMechanism):
        self.cdp = dp_mechanism

    def set_ldp(self, dp_mechanism: DPMechanism):
        self.ldp = dp_mechanism

    def add_local_noise(self, local_grad: OrderedDict):
        return self.ldp.add_noise(grad=local_grad)

<<<<<<< HEAD
    def add_global_noise(self, w_locals, qw):
        return self.cdp.add_noise(w_locals, qw)

    def clip_local_update(self, update, clipping_norm):
        return self.cdp.clip_local_update(update, clipping_norm)
=======
    def add_global_noise(self, global_model: OrderedDict):
        return self.cdp.add_noise(grad=global_model)
>>>>>>> 0027aba9
<|MERGE_RESOLUTION|>--- conflicted
+++ resolved
@@ -20,13 +20,8 @@
     def add_local_noise(self, local_grad: OrderedDict):
         return self.ldp.add_noise(grad=local_grad)
 
-<<<<<<< HEAD
     def add_global_noise(self, w_locals, qw):
         return self.cdp.add_noise(w_locals, qw)
 
     def clip_local_update(self, update, clipping_norm):
-        return self.cdp.clip_local_update(update, clipping_norm)
-=======
-    def add_global_noise(self, global_model: OrderedDict):
-        return self.cdp.add_noise(grad=global_model)
->>>>>>> 0027aba9
+        return self.cdp.clip_local_update(update, clipping_norm)