"""
Usages:
    import fedml
    api_key = "111sss"
    job_yaml_file = "/home/fedml/train.yaml"
    login_ret = fedml.api.fedml_login(api_key)
    if login_ret == 0:
        launch_result = fedml.api.launch_job(job_yaml_file)
        if launch_result.result_code == 0:
            page_num = 1
            page_size = 100
            log_result = fedml.api.run_logs(launch_result.run_id, page_num, page_size)
            print(f"run status {run_log_result.run_status}, total log nums {log_result.total_log_lines}, "
                  f"total log pages {log_result.total_log_pages}, log list {log_result.log_line_list}")
"""
from typing import List, Tuple

from fedml.api.fedml_response import FedMLResponse
from fedml.api.modules import launch, utils, build, device, logs, diagnosis, cluster, run, train, federate, storage, \
    model as model_module  # Since "model" has conflict with one of the input parameters, we need to rename it
from fedml.api.modules.launch import FeatureEntryPoint
from fedml.api.modules.storage import StorageMetadata
from fedml.computing.scheduler.scheduler_entry.cluster_manager import FedMLClusterModelList
from fedml.computing.scheduler.scheduler_entry.run_manager import FedMLRunStartedModel, FedMLGpuDevices, \
    FedMLRunModelList, FeatureEntryPoint


def fedml_login(api_key: str = None):
    """
    Login to FedML AI Nexus Platform

    Args:
        api_key:  API key from FedML AI Nexus Platform (Default value = None)

    Returns:
        A tuple of error_code and error_msg.
        error_code is 0 if login is successful, else -1
    """
    return utils.fedml_login(api_key)


def launch_job(
        yaml_file: str, api_key: str = None, resource_id: str = None, device_server: str = None,
        device_edges: List[str] = None,
        feature_entry_point: FeatureEntryPoint = FeatureEntryPoint.FEATURE_ENTRYPOINT_API) -> launch.LaunchResult:
    """
    Launch a job on the FedML AI Nexus platform

    Args:
        yaml_file: Full path of your job yaml file.
        api_key: Your API key (if not configured already). (Default value = None)
        resource_id:
            Specific `resource_id` to use. Typically, you won't need to specify a specific `resource_id`.
            Instead, we will match resources based on your job yaml, and then automatically launch the job
            using matched resources.
        device_server:
            `device_server` to use. Only needed when you want to launch a federated learning job with specific
            `device_server` and `device_edges`
        device_edges:
            List of `device_edges` to use. Only needed when you want to launch a federated learning job
            with specific `device_server` and `device_edges`
        feature_entry_point:
            Entry point where you launch a job. Default entry point is from API.

    Returns:
        LaunchResult object with the following attributes

            result_code:
                API result code. `0` means success.
            result_msg:
                API status message.
            run_id:
                Run ID of the launched job.
            project_id:
                Project Id of the launched job. This is default assigned if not specified in your job yaml file
            inner_id:
                Serving endpoint id of launched job. Only applicable for Deploy / Serve Job tasks,
                and will be `None` otherwise.
    """

    return launch.job(yaml_file, api_key, resource_id, device_server, device_edges,
                      feature_entry_point=feature_entry_point)


def launch_job_on_cluster(
        yaml_file: str, cluster: str, api_key: str = None, resource_id: str = None,
        device_server: str = None, device_edges: List[str] = None,
        feature_entry_point: FeatureEntryPoint = FeatureEntryPoint.FEATURE_ENTRYPOINT_API) -> launch.LaunchResult:
    """
    Launch a job on a cluster on the FedML AI Nexus platform

    Args:
        yaml_file: Full path of your job yaml file.
        cluster: Cluster name to use. If a cluster with provided name doesn't exist, one will be created.
        api_key: Your API key (if not configured already).
        resource_id: Specific `resource_id` to use. Typically, you won't need to specify a specific `resource_id`. Instead, we will match resources based on your job yaml, and then automatically launch the job using matched resources.
        device_server: `device_server` to use. Only needed when you want to launch a federated learning job with specific `device_server` and `device_edges`
        device_edges: List of `device_edges` to use. Only needed when you want to launch a federated learning job with specific `device_server` and `device_edges`
        feature_entry_point: Entry point where you launch a job. Default entry point is from API.
    Returns:
        LaunchResult object with the following attributes

            result_code:
                API result code. `0` means success.
            result_msg:
                API status message.
            run_id:
                Run ID of the launched job.
            project_id:
                Project Id of the launched job. This is default assigned if not specified in your job yaml file
            inner_id:
                Serving endpoint id of launched job. Only applicable for Deploy / Serve Job tasks,
                and will be `None` otherwise.
    """

    return launch.job_on_cluster(yaml_file=yaml_file, cluster=cluster, api_key=api_key, resource_id=resource_id,
                                 device_server=device_server, device_edges=device_edges,
                                 feature_entry_point=feature_entry_point)


def run_stop(run_id: str, platform: str = "falcon", api_key: str = None) -> bool:
    return run.stop(run_id=run_id, platform=platform, api_key=api_key)


def run_list(run_name: str = None, run_id: str = None, platform: str = "falcon",
             api_key: str = None) -> FedMLRunModelList:
    return run.list_run(run_name=run_name, run_id=run_id, platform=platform, api_key=api_key)


def run_status(run_name: str = None, run_id: str = None, platform: str = "falcon", api_key: str = None) -> (
        FedMLRunModelList, str):
    return run.status(run_name=run_name, run_id=run_id, platform=platform, api_key=api_key)


def run_logs(run_id: str, page_num: int = 1, page_size: int = 10, need_all_logs: bool = False, platform: str = "falcon",
             api_key: str = None) -> run.RunLogResult:
    return run.logs(run_id=run_id, page_num=page_num, page_size=page_size, need_all_logs=need_all_logs,
                    platform=platform, api_key=api_key)


def cluster_list(cluster_names: Tuple[str] = (), api_key: str = None) -> FedMLClusterModelList:
    return cluster.list_clusters(cluster_names=cluster_names, api_key=api_key)


def cluster_exists(cluster_name: str, api_key: str = None) -> bool:
    return cluster.exists(cluster_name=cluster_name, api_key=api_key)


def cluster_status(cluster_name: str, api_key: str = None) -> (str, FedMLClusterModelList):
    return cluster.status(cluster_name=cluster_name, api_key=api_key)


def cluster_start(cluster_names: Tuple[str], api_key: str = None) -> bool:
    return cluster.start(cluster_names=cluster_names, api_key=api_key)


def cluster_startall(api_key: str = None) -> bool:
    return cluster.start(cluster_names=(), api_key=api_key)


def cluster_stop(cluster_names: Tuple[str], api_key: str = None) -> bool:
    return cluster.stop(cluster_names=cluster_names, api_key=api_key)


def cluster_stopall(api_key: str = None) -> bool:
    return cluster.stop(cluster_names=(), api_key=api_key)


<<<<<<< HEAD
def cluster_autostop(cluster_id: int, time: int, api_key: str = None) -> bool:
    return cluster.autostop(cluster_id=cluster_id, time=time, api_key=api_key)
=======
def cluster_autostop(cluster_name: str, time: int, api_key: str = None) -> bool:
    return cluster.autostop(cluster_name=cluster_name, time=time, api_key=api_key)
>>>>>>> 1c0dcbc9


def cluster_kill(cluster_names: Tuple[str], api_key: str = None) -> bool:
    return cluster.kill(cluster_names=cluster_names, api_key=api_key)


def cluster_killall(api_key=None) -> bool:
    return cluster.kill(cluster_names=(), api_key=api_key)


def upload(data_path, api_key=None, service="R2", name=None, description=None, metadata=None, show_progress=False,
           out_progress_to_err=True, progress_desc=None) -> FedMLResponse:
    return storage.upload(data_path=data_path, api_key=api_key, name=name, description=description,
                          service=service, progress_desc=progress_desc, show_progress=show_progress,
                          out_progress_to_err=out_progress_to_err, metadata=metadata)


def get_storage_user_defined_metadata(data_name, api_key=None) -> FedMLResponse:
    return storage.get_user_metadata(data_name=data_name, api_key=api_key)


def get_storage_metadata(data_name, api_key=None) -> FedMLResponse:
    return storage.get_metadata(api_key=api_key, data_name=data_name)


def list_storage_obects(api_key=None) -> FedMLResponse:
    return storage.list_objects(api_key=api_key)


def download(data_name, api_key=None, service="R2", dest_path=None) -> FedMLResponse:
    return storage.download(data_name=data_name, api_key=api_key, service=service, dest_path=dest_path)


def delete(data_name, service, api_key=None):
    return storage.delete(data_name=data_name, service=service, api_key=api_key)

def fedml_build(platform, type, source_folder, entry_point, config_folder, dest_folder, ignore):
    return build.build(platform, type, source_folder, entry_point, config_folder, dest_folder, ignore)


def login(api_key, computing, server, supplier):
    device_bind(api_key, computing, server, supplier)


def logout(computing, server):
    device_unbind(computing, server)


def device_bind(api_key, computing, server, supplier):
    device.bind(api_key, computing, server, supplier)


def device_unbind(computing, server):
    device.unbind(computing, server)


def resource_type():
    device.resource_type()


def fedml_logs(client, server, docker, docker_rank):
    logs.log(client, server, docker, docker_rank)


def fedml_diagnosis(open, s3, mqtt, mqtt_daemon, mqtt_s3_backend_server, mqtt_s3_backend_client,
                    mqtt_s3_backend_run_id):
    diagnosis.diagnose(open, s3, mqtt, mqtt_daemon, mqtt_s3_backend_server, mqtt_s3_backend_client,
                       mqtt_s3_backend_run_id)


def model_create(name, model, model_config):
    model_module.create(name, model, model_config)


def model_delete(name, local):
    model_module.delete(name, local)


def model_list(name, local):
    model_module.list_models(name, local)


def model_package(name):
    model_module.package(name)


def model_push(name, model_storage_url, api_key, tag_names, model_id, model_version):
    model_module.push(name, model_storage_url, api_key, tag_names, model_id, model_version)


def model_pull(name):
    model_module.pull(name)


def model_deploy(name, endpoint_name, endpoint_id, local, master_ids, worker_ids, use_remote):
    model_module.deploy(name, endpoint_name, endpoint_id, local, master_ids, worker_ids, use_remote)


def model_run(endpoint_id, json_string):
    model_module.run(endpoint_id, json_string)


def endpoint_delete(endpoint_id):
    model_module.delete_endpoint(endpoint_id)


def train_build(job_yaml_file, dest_folder):
    return train.build_with_job_yaml(job_yaml_file, dest_folder=dest_folder)


def federate_build(job_yaml_file, dest_folder):
    return federate.build_with_job_yaml(job_yaml_file, dest_folder=dest_folder)<|MERGE_RESOLUTION|>--- conflicted
+++ resolved
@@ -166,13 +166,8 @@
     return cluster.stop(cluster_names=(), api_key=api_key)
 
 
-<<<<<<< HEAD
-def cluster_autostop(cluster_id: int, time: int, api_key: str = None) -> bool:
-    return cluster.autostop(cluster_id=cluster_id, time=time, api_key=api_key)
-=======
 def cluster_autostop(cluster_name: str, time: int, api_key: str = None) -> bool:
     return cluster.autostop(cluster_name=cluster_name, time=time, api_key=api_key)
->>>>>>> 1c0dcbc9
 
 
 def cluster_kill(cluster_names: Tuple[str], api_key: str = None) -> bool:
