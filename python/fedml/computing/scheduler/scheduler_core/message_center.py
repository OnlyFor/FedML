import json
import logging
import os
import platform
import threading
import time
import traceback
import uuid
import multiprocessing
import queue
from os.path import expanduser

import setproctitle

import fedml
from fedml.core.distributed.communication.mqtt.mqtt_manager import MqttManager
from .general_constants import GeneralConstants
from ..slave.client_constants import ClientConstants
from ....core.mlops.mlops_metrics import MLOpsMetrics
from operator import methodcaller
from .message_common import FedMLMessageEntity, FedMLMessageRecord


class FedMLMessageCenter(object):
    FUNC_SETUP_MESSAGE_CENTER = "setup_message_center"
    FUNC_REBUILD_MESSAGE_CENTER = "rebuild_message_center"
    FUNC_PROCESS_EXTRA_QUEUES = "process_extra_queues"
    ENABLE_SAVE_MESSAGE_TO_FILE = True
    PUBLISH_MESSAGE_RETRY_TIMEOUT = 60 * 1000.0
    PUBLISH_MESSAGE_RETRY_COUNT = 3
    MESSAGE_SENT_RECORDS_FILE = "message-sent-records.log"
    MESSAGE_SENT_SUCCESS_RECORDS_FILE = "message-sent-success-records.log"
    MESSAGE_RECEIVED_RECORDS_FILE = "message-received-records.log"

    def __init__(self, agent_config=None, max_workers=16):
        self.agent_config = agent_config
        self.manager = multiprocessing.Manager()
        self.lock = self.manager.Lock()
        self.mqtt_lock = threading.Lock()
        self.pool = multiprocessing.Pool(max_workers)
        self.listener_topics = self.manager.set()
        self.listener_handler_funcs = self.manager.dict()
        self.sender_message_list = self.manager.list()
        self.receiver_message_list = self.manager.list()
        self.published_message_ids = self.manager.list()
        self.retry_sending_count_map = self.manager.dict()
        self.constants = FedMLMessageCenterConstants()
        self.sender_message_queue = None
        self.listener_message_queue = None
        self.message_event = None
        self.message_center_process = None
        self.mqtt_mgr = None
        self.sender_mlops_metrics = None
        self.mqtt_is_connected = False
        self.listener_message_event = None
        self.listener_message_center_process = None
        self.message_center_name = None
        self.setup_mqtt_mgr()
        # self.start_sender()
        # self.start_listener()

    def __repr__(self):
        return "<{klass} @{id:x} {attrs}>".format(
            klass=self.__class__.__name__,
            id=id(self) & 0xFFFFFF,
            attrs=" ".join("{}={!r}".format(k, v) for k, v in self.__dict__.items()),
        )

    def on_sender_mqtt_disconnected(self, mqtt_client_object):
        if self.mqtt_lock is None:
            self.mqtt_lock = threading.Lock()

        self.mqtt_lock.acquire()
        self.mqtt_is_connected = False
        self.mqtt_lock.release()

    def on_sender_mqtt_connected(self, mqtt_client_object):
        if self.sender_mlops_metrics is None:
            self.sender_mlops_metrics = MLOpsMetrics()

        self.sender_mlops_metrics.set_messenger(self)

        if self.mqtt_lock is None:
            self.mqtt_lock = threading.Lock()

        self.mqtt_lock.acquire()
        self.mqtt_is_connected = True
        self.mqtt_lock.release()

    def on_sender_mqtt_published(self, mqtt_client_object, obj, mid):
        self.published_message_ids.append({"message_id": mid, "timestamp": time.time_ns()/100.0/1000.0})
        self.save_published_message_record(mid)

    def setup_mqtt_mgr(self):
        if self.mqtt_mgr is not None:
            return

        if self.mqtt_lock is None:
            self.mqtt_lock = threading.Lock()

        self.mqtt_mgr = MqttManager(
            self.agent_config["mqtt_config"]["BROKER_HOST"],
            self.agent_config["mqtt_config"]["BROKER_PORT"],
            self.agent_config["mqtt_config"]["MQTT_USER"],
            self.agent_config["mqtt_config"]["MQTT_PWD"],
            self.agent_config["mqtt_config"]["MQTT_KEEPALIVE"],
            "FedML_MessageCenter_@{}@{}".format(str(os.getpid()), str(uuid.uuid4()))
        )

        self.mqtt_mgr.add_connected_listener(self.on_sender_mqtt_connected)
        self.mqtt_mgr.add_disconnected_listener(self.on_sender_mqtt_disconnected)
        self.mqtt_mgr.add_published_listener(self.on_sender_mqtt_published)
        self.mqtt_mgr.connect()
        self.mqtt_mgr.loop_start()

        if self.sender_mlops_metrics is None:
            self.sender_mlops_metrics = MLOpsMetrics()
        self.sender_mlops_metrics.set_messenger(self)

    def release_mqtt_mgr(self):
        # noinspection PyBroadException
        try:
            if self.mqtt_mgr is not None:
                self.mqtt_mgr.loop_stop()
                self.mqtt_mgr.disconnect()

            self.mqtt_lock.acquire()
            if self.mqtt_mgr is not None:
                self.mqtt_is_connected = False
                self.mqtt_mgr = None
            self.mqtt_lock.release()
        except Exception as e:
            logging.error(
                f"Failed to release sender mqtt manager with Exception {e}. Traceback: {traceback.format_exc()}")
            pass

    def get_sender_message_queue(self):
        return self.sender_message_queue

    def get_sender_message_event(self):
        return self.message_event

    def start_sender(self, message_center_name=None):
        if self.listener_message_center_process is not None:
            return

        if listener_message_queue is None:
            if self.listener_message_queue is None:
                self.listener_message_queue = multiprocessing.Manager().Queue(-1)
        else:
            self.listener_message_queue = listener_message_queue

        self.sender_message_queue = multiprocessing.Manager().Queue()
        self.message_event = self.manager.Event()
        self.message_event.clear()
<<<<<<< HEAD
        self.message_center_process = fedml.get_process(
            target=self.run_sender, args=(
                self.message_event, self.sender_message_queue,
                message_center_name
=======
        process_name = GeneralConstants.get_message_center_sender_process_name(message_center_name)
        message_center = FedMLMessageCenter(agent_config=self.sender_agent_config,
                                            sender_message_queue=self.sender_message_queue)
        if platform.system() == "Windows":
            self.message_center_process = multiprocessing.Process(
                target=message_center.run_sender, args=(
                    self.message_event, self.sender_message_queue,
                    message_center_name, process_name
                )
            )
        else:
            self.message_center_process = fedml.get_process(
                target=message_center.run_sender, args=(
                    self.message_event, self.sender_message_queue,
                    message_center_name, process_name
                )
>>>>>>> 29a397fe
            )
        )
        self.message_center_process.start()

    def stop_message_center(self):
        if self.message_event is not None:
            self.message_event.set()

        if self.listener_message_event is not None:
            self.listener_message_event.set()

    def check_message_stop_event(self):
        if self.message_event is not None and self.message_event.is_set():
            logging.info("Received message center stopping event.")
            raise MessageCenterStoppedException("Message center stopped (for sender)")

        if self.listener_message_event is not None and self.listener_message_event.is_set():
            logging.info("Received message center stopping event.")
            raise MessageCenterStoppedException("Message center stopped (for listener)")

    def send_message(self, topic, payload, run_id=None):
        message_entity = FedMLMessageEntity(topic=topic, payload=payload, run_id=run_id)
        self.sender_message_queue.put(message_entity.get_message_body())

    def send_message_json(self, topic, payload):
        self.send_message(topic, payload)

    def retry_sending_undelivered_message(self):
        for sender_message in self.sender_message_list:
            # Check if the message is published.
            message_record = FedMLMessageRecord(json_record=sender_message)
            is_published = False
            for published_message in self.published_message_ids:
                published_message_record = FedMLMessageRecord(json_record=published_message)
                if published_message_record.message_id == message_record.message_id:
                    is_published = True
                    break
            if is_published:
                continue

            # Retry to send the unpublished message based on the timeout value
            timeout_ms = time.time() * 1000.0 - message_record.timestamp
            if timeout_ms >= FedMLMessageCenter.PUBLISH_MESSAGE_RETRY_TIMEOUT and \
                self.retry_sending_count_map.get(message_record.message_id, 0) < \
                    FedMLMessageCenter.PUBLISH_MESSAGE_RETRY_COUNT:
                # Send the message
                message_entity = FedMLMessageEntity(message_body=message_record.message_body)
                message_id = self.mqtt_mgr.send_message_json(message_entity.topic, message_entity.payload)
                self.retry_sending_count_map[message_record.message_id] += 1

                # Generate the new message record.
                sent_message_record = FedMLMessageRecord(message_id=message_id,
                                                         message_body=message_record.message_body)

                # Save the message
                self.save_message_record(sent_message_record)

    def run_sender(self, message_event, message_queue, message_center_name, process_name=None):
        if process_name is not None:
            setproctitle.setproctitle(process_name)

        if platform.system() != "Windows":
            os.setsid()

        self.message_event = message_event
        self.sender_message_queue = message_queue
        self.message_center_name = message_center_name

        while True:
            message_entity = None
            message_body = None
            try:
                self.check_message_stop_event()
            except MessageCenterStoppedException as e:
                break

            # noinspection PyBroadException
            try:
                # Setup the mqtt connection
                self.setup_mqtt_mgr()

                # Get the message from the queue
                try:
                    message_body = message_queue.get(block=False, timeout=0.1)
                except queue.Empty as e:  # If queue is empty, then break loop
                    message_body = None
                if message_body is None:
                    time.sleep(0.1)
                    # self.retry_sending_undelivered_message()
                    continue

                # Generate the message entity object
                message_entity = FedMLMessageEntity(message_body=message_body)

                # Send the message to mqtt server
                message_id = self.mqtt_mgr.send_message_json(message_entity.topic, message_entity.payload)

                # Generate the message record.
                message_record = FedMLMessageRecord(message_id=message_id, message_body=message_body)

                # Cache the message
                self.cache_message_record(message_record, is_sender=True)

                # Save the message
                self.save_message_record(message_record)

            except Exception as e:
                if message_entity is not None:
                    logging.info(
                        f"Failed to send the message with topic {message_entity.topic}, "
                        f"payload {message_entity.payload}, {traceback.format_exc()}"
                    )
                else:
                    logging.info(f"Failed to send the message with body {message_body}, {traceback.format_exc()}")

        self.release_mqtt_mgr()

    def setup_listener_mqtt_mgr(self):
        if self.listener_mqtt_mgr is not None:
            return

        # self.listener_mqtt_mgr = self.get_protocol_communication_manager()
        # return

        self.listener_mqtt_mgr = MqttManager(
            self.listener_agent_config["mqtt_config"]["BROKER_HOST"],
            self.listener_agent_config["mqtt_config"]["BROKER_PORT"],
            self.listener_agent_config["mqtt_config"]["MQTT_USER"],
            self.listener_agent_config["mqtt_config"]["MQTT_PWD"],
            self.listener_agent_config["mqtt_config"]["MQTT_KEEPALIVE"],
            "FedML_MessageCenter_@{}@{}".format(str(os.getpid()), str(uuid.uuid4()))
        )

        self.listener_mqtt_mgr.connect()
        self.listener_mqtt_mgr.loop_start()

    def get_listener_communication_manager(self):
        return self.listener_mqtt_mgr

    def release_listener_mqtt_mgr(self):
        #return
        try:
            if self.listener_mqtt_mgr is not None:
                self.listener_mqtt_mgr.loop_stop()
                self.listener_mqtt_mgr.disconnect()
                self.listener_mqtt_mgr = None
        except Exception as e:
            logging.error(
                f"Failed to release listener mqtt manager with Exception {e}. "
                f"Traceback: {traceback.format_exc()}"
            )
            pass

    def get_listener_handler(self, topic):
        return self.listener_handler_funcs.get(topic)

    def add_message_listener(self, agent, topic, listener_func):
        with self.lock:
            if topic not in self.listener_topics:
                self.listener_topics.append(topic)
                self.listener_handler_funcs[topic] = (agent, listener_func.__name__)

    def remove_message_listener(self, topic):
        with self.lock:
            if topic in self.listener_topics:
                self.listener_topics.remove(topic)
                self.listener_handler_funcs.pop(topic)

    def get_listener_message_queue(self):
        return self.listener_message_queue

    def setup_listener_message_queue(self):
        self.listener_message_queue = multiprocessing.Manager().Queue()

    def start_listener(
            self, sender_message_queue=None, listener_message_queue=None,
            sender_message_event=None, agent_config=None, message_center_name=None, extra_queues=None
    ):
        if self.listener_message_center_process is not None:
            return

        if listener_message_queue is None:
            if self.listener_message_queue is None:
                self.listener_message_queue = multiprocessing.Manager().Queue(-1)
        else:
            self.listener_message_queue = listener_message_queue
        self.listener_message_event = multiprocessing.Event()
        self.listener_message_event.clear()
<<<<<<< HEAD
        self.agent_config = agent_config
        self.listener_message_center_process = fedml.get_process(
            target=self.run_listener_dispatcher, args=(
                self.listener_message_event, self.listener_message_queue,
                self.listener_handler_funcs, sender_message_queue,
                message_center_name, extra_queues
=======
        self.listener_agent_config = agent_config
        message_runner = self.get_message_runner()
        # message_runner = self
        message_runner.listener_agent_config = agent_config
        process_name = GeneralConstants.get_message_center_listener_process_name(message_center_name)
        if platform.system() == "Windows":
            self.listener_message_center_process = multiprocessing.Process(
                target=message_runner.run_listener_dispatcher, args=(
                    self.listener_message_event, self.listener_message_queue,
                    self.listener_handler_funcs, sender_message_queue,
                    sender_message_event, message_center_name, extra_queues, process_name
                )
            )
        else:
            self.listener_message_center_process = fedml.get_process(
                target=message_runner.run_listener_dispatcher, args=(
                    self.listener_message_event, self.listener_message_queue,
                    self.listener_handler_funcs, sender_message_queue,
                    sender_message_event, message_center_name, extra_queues, process_name
                )
>>>>>>> 29a397fe
            )
        )
        self.listener_message_center_process.start()

    def check_listener_message_stop_event(self):
        if self.listener_message_event is not None and self.listener_message_event.is_set():
            logging.info("Received listener message center stopping event.")
            raise MessageCenterStoppedException("Message center stopped (for listener)")

    def listener_message_dispatch_center(self, topic, payload):
        self.receive_message_json(topic, payload)

    def listener_message_passthrough_dispatch_center(self, message):
        payload_obj = json.loads(message.payload)
        payload_obj["is_retain"] = message.retain
        payload = json.dumps(payload_obj)
        self.receive_message_json(message.topic, payload)

    def receive_message(self, topic, payload, run_id=None):
        message_entity = FedMLMessageEntity(topic=topic, payload=payload, run_id=run_id)
        self.listener_message_queue.put(message_entity.get_message_body())

    def receive_message_json(self, topic, payload):
        self.receive_message(topic, payload)

    def subscribe_msg(self, topic):
        self.mqtt_mgr.add_message_listener(topic, self.listener_message_dispatch_center)
        self.mqtt_mgr.subscribe_msg(topic)

    def unsubscribe_msg(self, topic):
        self.mqtt_mgr.remove_message_listener(topic)
        self.mqtt_mgr.unsubscribe_msg(topic)

    def run_listener_dispatcher(
            self, listener_message_event, listener_message_queue,
            listener_funcs, sender_message_queue, sender_message_event,
            message_center_name, extra_queues, process_name=None
    ):
        if process_name is not None:
            setproctitle.setproctitle(process_name)

        if platform.system() != "Windows":
            os.setsid()

        self.listener_message_event = listener_message_event
        self.listener_message_queue = listener_message_queue
        self.listener_handler_funcs = listener_funcs
        self.message_center_name = message_center_name
        self.sender_message_queue = sender_message_queue
        self.message_event = sender_message_event

        self.setup_mqtt_mgr()

        # if sender_message_queue is None:
        #     methodcaller(FedMLMessageCenter.FUNC_SETUP_MESSAGE_CENTER)(self)
        # else:
        #     methodcaller(FedMLMessageCenter.FUNC_REBUILD_MESSAGE_CENTER, sender_message_queue)(self)

        if extra_queues is not None:
            methodcaller(FedMLMessageCenter.FUNC_PROCESS_EXTRA_QUEUES, extra_queues)(self)

        while True:
            message_entity = None
            try:
                self.check_listener_message_stop_event()
            except MessageCenterStoppedException as e:
                break

            # noinspection PyBroadException
            try:
                # Setup the mqtt connection
                self.setup_mqtt_mgr()

                # Get the message from the queue
                try:
                    message_body = listener_message_queue.get(block=False, timeout=0.1)
                except queue.Empty as e:  # If queue is empty, then break loop
                    message_body = None
                if message_body is None:
                    time.sleep(0.1)
                    continue

                # Generate the message entity object
                message_entity = FedMLMessageEntity(message_body=message_body)

                # Generate the message record
                message_record = FedMLMessageRecord(message_id=str(uuid.uuid4()), message_body=message_body)

                # Cache the message
                self.cache_message_record(message_record, is_sender=False)

                # Save the message
                self.save_message_record(message_record, is_sender=False)

                # Dispatch the message to corresponding handler
                agent, message_handler_func_name = self.listener_handler_funcs.get(message_entity.topic, (None, None))

                if message_handler_func_name is not None:
                    self.pool.apply_async(self.__callback_method, args=(self, agent, message_handler_func_name, message_entity))
            except Exception as e:
                if message_entity is not None:
                    logging.info(
                        f"Failed to dispatch messages with topic {message_entity.topic}, "
                        f"payload {message_entity.payload}, {traceback.format_exc()}")
                else:
                    logging.info(f"Failed to dispatch messages:  {traceback.format_exc()}")
        self.release_mqtt_mgr()

    @staticmethod
    def __callback_method(agent, message_handler_func_name, message_entity):
        methodcaller(message_handler_func_name, message_entity.topic, message_entity.payload)(agent)

    def cache_message_record(self, message_record, is_sender=True):
        # Save the message to the cached list.
        if is_sender:
            self.sender_message_list.append(message_record.get_json_record())
        else:
            self.receiver_message_list.append(message_record.get_json_record())

    def save_message_record(self, message_record, is_sender=True):
        # Check if we enable to log messages to file
        if not FedMLMessageCenter.ENABLE_SAVE_MESSAGE_TO_FILE:
            return

        # Log messages to file
        if is_sender:
            print(f"save sent message record: {message_record.get_json_record()}")
        else:
            print(f"save received message record: {message_record.get_json_record()}")
        saved_message_file = os.path.join(
            self.constants.message_log_dir,
            self.message_center_name,
            FedMLMessageCenter.MESSAGE_SENT_RECORDS_FILE if is_sender else
            FedMLMessageCenter.MESSAGE_RECEIVED_RECORDS_FILE
        )
        os.makedirs(os.path.dirname(saved_message_file), exist_ok=True)
        with open(saved_message_file, "a+") as f:
            f.writelines([json.dumps(message_record.get_json_record()) + "\n"])

    def save_published_message_record(self, message_id):
        # Check if we enable to log messages to file
        if not FedMLMessageCenter.ENABLE_SAVE_MESSAGE_TO_FILE:
            return

        # Log published message ids to file
        message_record = {"message_id": message_id, "timestamp": time.time_ns()/1000.0/1000.0}
        published_msg_record_file = os.path.join(
            self.constants.message_log_dir, self.message_center_name,
            FedMLMessageCenter.MESSAGE_SENT_SUCCESS_RECORDS_FILE)
        os.makedirs(os.path.dirname(published_msg_record_file), exist_ok=True)
        print(f"save sent success message record: {message_record}")
        with open(published_msg_record_file, "a+") as f:
            f.writelines([json.dumps(message_record) + "\n"])

    # @staticmethod
    # def rebuild_message_center_from_queue(sender_message_queue, listener_message_queue=None):
    #     message_center = FedMLMessageCenter(sender_message_queue=sender_message_queue,
    #                                         listener_message_queue=listener_message_queue)
    #     return message_center


class MessageCenterStoppedException(Exception):
    """ Message center stopped. """
    pass


class FedMLMessageCenterConstants:
    def __init__(self):
        global_services_dir = ClientConstants.get_global_services_dir()
        self.home_dir = expanduser("~")
        self.message_center_dir = os.path.join(global_services_dir, "message_center")
        self.message_log_dir = os.path.join(self.message_center_dir, "logs")
        os.makedirs(self.message_log_dir, exist_ok=True)<|MERGE_RESOLUTION|>--- conflicted
+++ resolved
@@ -153,29 +153,12 @@
         self.sender_message_queue = multiprocessing.Manager().Queue()
         self.message_event = self.manager.Event()
         self.message_event.clear()
-<<<<<<< HEAD
+        process_name = GeneralConstants.get_message_center_sender_process_name(message_center_name)
+
         self.message_center_process = fedml.get_process(
             target=self.run_sender, args=(
                 self.message_event, self.sender_message_queue,
-                message_center_name
-=======
-        process_name = GeneralConstants.get_message_center_sender_process_name(message_center_name)
-        message_center = FedMLMessageCenter(agent_config=self.sender_agent_config,
-                                            sender_message_queue=self.sender_message_queue)
-        if platform.system() == "Windows":
-            self.message_center_process = multiprocessing.Process(
-                target=message_center.run_sender, args=(
-                    self.message_event, self.sender_message_queue,
-                    message_center_name, process_name
-                )
-            )
-        else:
-            self.message_center_process = fedml.get_process(
-                target=message_center.run_sender, args=(
-                    self.message_event, self.sender_message_queue,
-                    message_center_name, process_name
-                )
->>>>>>> 29a397fe
+                message_center_name, process_name
             )
         )
         self.message_center_process.start()
@@ -364,35 +347,13 @@
             self.listener_message_queue = listener_message_queue
         self.listener_message_event = multiprocessing.Event()
         self.listener_message_event.clear()
-<<<<<<< HEAD
+        process_name = GeneralConstants.get_message_center_listener_process_name(message_center_name)
         self.agent_config = agent_config
         self.listener_message_center_process = fedml.get_process(
             target=self.run_listener_dispatcher, args=(
                 self.listener_message_event, self.listener_message_queue,
                 self.listener_handler_funcs, sender_message_queue,
-                message_center_name, extra_queues
-=======
-        self.listener_agent_config = agent_config
-        message_runner = self.get_message_runner()
-        # message_runner = self
-        message_runner.listener_agent_config = agent_config
-        process_name = GeneralConstants.get_message_center_listener_process_name(message_center_name)
-        if platform.system() == "Windows":
-            self.listener_message_center_process = multiprocessing.Process(
-                target=message_runner.run_listener_dispatcher, args=(
-                    self.listener_message_event, self.listener_message_queue,
-                    self.listener_handler_funcs, sender_message_queue,
-                    sender_message_event, message_center_name, extra_queues, process_name
-                )
-            )
-        else:
-            self.listener_message_center_process = fedml.get_process(
-                target=message_runner.run_listener_dispatcher, args=(
-                    self.listener_message_event, self.listener_message_queue,
-                    self.listener_handler_funcs, sender_message_queue,
-                    sender_message_event, message_center_name, extra_queues, process_name
-                )
->>>>>>> 29a397fe
+                message_center_name, extra_queues, process_name
             )
         )
         self.listener_message_center_process.start()
