import logging
from enum import Enum, unique
import multiprocessing

import setproctitle

import fedml
<<<<<<< HEAD
from abc import ABC, abstractmethod
from .message_common import FedMLMessageEntity
=======
from .general_constants import GeneralConstants
from .message_common import FedMLMessageEntity, FedMLStatusEntity
from .message_center import FedMLMessageCenter
import traceback
from .status_manager_protocols import FedMLStatusManager
>>>>>>> 29a397fe


@unique
class JobStatus(Enum):
    STATUS_OFFLINE = "OFFLINE"
    STATUS_PROVISIONING = "PROVISIONING"
    STATUS_IDLE = "IDLE"
    UPGRADING = "UPGRADING"
    STARTING = "STARTING"
    STATUS_RUNNING = "RUNNING"
    STATUS_STOPPING = "STOPPING"
    STATUS_KILLED = "KILLED"
    STATUS_FAILED = "FAILED"
    STATUS_FINISHED = "FINISHED"
    STATUS_EXCEPTION = "EXCEPTION"

    def __str__(self):
        return self.value

    @classmethod
    def get_job_enum_from_str(cls, job_status_str: str):
        for job_status in cls:
            if job_status.value == job_status_str:
                return job_status
        return cls.STATUS_OFFLINE

    @staticmethod
    def is_job_completed(job_status_str: str):
        if job_status_str == JobStatus.STATUS_FINISHED.value or \
                job_status_str == JobStatus.STATUS_FAILED.value or \
                job_status_str == JobStatus.STATUS_KILLED.value or \
                job_status_str == JobStatus.STATUS_EXCEPTION.value:
            return True

        return False


@unique
class DeviceStatus(Enum):
    STATUS_OFFLINE = "OFFLINE"
    STATUS_PROVISIONING = "PROVISIONING"
    STATUS_IDLE = "IDLE"
    STATUS_UPGRADING = "UPGRADING"
    STATUS_QUEUED = "QUEUED"
    STATUS_INITIALIZING = "INITIALIZING"
    STATUS_TRAINING = "TRAINING"
    STATUS_RUNNING = "RUNNING"
    STATUS_STOPPING = "STOPPING"
    STATUS_KILLED = "KILLED"
    STATUS_FAILED = "FAILED"
    STATUS_EXCEPTION = "EXCEPTION"
    STATUS_FINISHED = "FINISHED"

    def __str__(self):
        return self.value

    @classmethod
    def get_device_enum_from_str(cls, device_status_str: str):
        for device_status in cls:
            if device_status.value == device_status_str:
                return device_status
        return cls.STATUS_OFFLINE


class FedMLStatusCenter(ABC):
    TOPIC_MASTER_STATUS_PREFIX = "fl_server/flserver_agent_"
    TOPIC_SLAVE_STATUS_PREFIX = "fl_client/flclient_agent_"
    TOPIC_SLAVE_STATUS_TO_MLOPS_PREFIX = "fl_run/fl_client/mlops/status"
    TOPIC_SLAVE_JOB_LAUNCH_PREFIX = "flserver_agent/"
    TOPIC_SLAVE_JOB_LAUNCH_SUFFIX = "/start_train"
    TOPIC_SLAVE_JOB_STOP_PREFIX = "flserver_agent/"
    TOPIC_SLAVE_JOB_STOP_SUFFIX = "/stop_train"
    TOPIC_STATUS_CENTER_STOP_PREFIX = GeneralConstants.FEDML_TOPIC_STATUS_CENTER_STOP
    ALLOWED_MAX_JOB_STATUS_CACHE_NUM = 1000

    def __init__(self, message_queue, message_center, is_deployment_status_center):
        self.status_queue = message_queue
        self.message_center = message_center
        self.is_deployment_status_center = is_deployment_status_center
        self.status_event = multiprocessing.Event()
        self.status_center_process = None
        self.status_manager_instance = None
        self.status_sender_message_center_queue = None
        self.status_listener_message_center_queue = None
        self.status_runner = None
        self.start_status_center()

    @abstractmethod
    def run_status_dispatcher(self):
        pass

    def __repr__(self):
        return "<{klass} @{id:x} {attrs}>".format(
            klass=self.__class__.__name__,
            id=id(self) & 0xFFFFFF,
            attrs=" ".join("{}={!r}".format(k, v) for k, v in self.__dict__.items()),
        )

<<<<<<< HEAD
    def start_status_center(self):
        if self.status_center_process is None:
            self.status_event.clear()
            self.status_center_process = fedml.get_process(
                target=self.run_status_dispatcher)
=======
    def get_status_runner(self):
        return None

    def start_status_center(self, sender_message_center_queue=None,
                            listener_message_center_queue=None,
                            sender_message_event=None,
                            is_slave_agent=False):
        self.status_queue = multiprocessing.Manager().Queue()
        self.status_event = multiprocessing.Event()
        self.status_event.clear()
        self.status_sender_message_center_queue = sender_message_center_queue
        self.status_listener_message_center_queue = listener_message_center_queue
        self.status_runner = self.get_status_runner()
        #self.status_runner = self
        process_name = GeneralConstants.get_status_center_process_name(
            f'{"deploy" if self.is_deployment_status_center else "launch"}_'
            f'{"slave" if is_slave_agent else "master"}_agent')
        target_func = self.status_runner.run_status_dispatcher if not is_slave_agent else \
            self.status_runner.run_status_dispatcher_in_slave
        if platform.system() == "Windows":
            self.status_center_process = multiprocessing.Process(
                target=target_func, args=(
                    self.status_event, self.status_queue, self.status_sender_message_center_queue,
                    self.status_listener_message_center_queue, sender_message_event, process_name
                )
            )
        else:
            self.status_center_process = fedml.get_process(
                target=target_func, args=(
                    self.status_event, self.status_queue, self.status_sender_message_center_queue,
                    self.status_listener_message_center_queue, sender_message_event, process_name
                )
            )
>>>>>>> 29a397fe

            self.status_center_process.start()

    def stop_status_center(self):
        if self.status_event is not None:
            self.status_event.set()

    def check_status_stop_event(self):
        if self.status_event is not None and self.status_event.is_set():
            logging.info("Received status center stopping event.")
            raise StatusCenterStoppedException("Status center stopped (for sender)")

    def send_message(self, topic, payload, run_id=None):
        message_entity = FedMLMessageEntity(topic=topic, payload=payload, run_id=run_id)
        self.status_queue.put(message_entity.get_message_body())

    def send_message_json(self, topic, payload):
        self.send_message(topic, payload)

    def send_status_message(self, topic, payload):
        message_entity = FedMLMessageEntity(topic=topic, payload=payload)
        self.status_queue.put(message_entity.get_message_body())

    def get_status_queue(self):
        return self.status_queue

    def set_status_queue(self, status_queue):
        self.status_queue = status_queue

    # TODO (alaydshah): Remove this method if not needed
    def status_center_process_master_status(self, topic, payload):
        pass

    # TODO (alaydshah): Remove this method if not needed
    def status_center_process_slave_status(self, topic, payload):
        pass

    def rebuild_message_center(self, message_center_queue):
        pass

    def rebuild_status_center(self, status_queue):
        pass

<<<<<<< HEAD
=======
    def run_status_dispatcher(self, status_event, status_queue,
                              sender_message_center_queue,
                              listener_message_center_queue,
                              sender_message_event, process_name=None):
        if process_name is not None:
            setproctitle.setproctitle(process_name)

        if platform.system() != "Windows":
            os.setsid()

        # Save the parameters
        self.status_event = status_event
        self.status_queue = status_queue
        self.status_sender_message_center_queue = sender_message_center_queue
        self.status_listener_message_center_queue = listener_message_center_queue

        # Rebuild message center
        message_center = None
        if sender_message_center_queue is not None:
            self.rebuild_message_center(sender_message_center_queue)
            message_center = FedMLMessageCenter(
                sender_message_queue=sender_message_center_queue,
                listener_message_queue=listener_message_center_queue,
                sender_message_event=sender_message_event
            )

        if status_queue is not None:
            self.rebuild_status_center(status_queue)

        # Init status manager instances
        status_manager_instances = dict()

        while True:
            message_entity = None

            # Check if we should stop status dispatcher
            try:
                self.check_status_stop_event()
            except StatusCenterStoppedException as e:
                break

            # Dispatch status messages.
            # noinspection PyBroadException
            try:
                # Get the status message from the queue
                try:
                    message_body = status_queue.get(block=False, timeout=0.1)
                except queue.Empty as e:  # If queue is empty, then break loop
                    message_body = None
                if message_body is None:
                    time.sleep(0.1)
                    continue

                # Build message and status entity
                message_entity = FedMLMessageEntity(message_body=message_body)
                status_entity = FedMLStatusEntity(status_msg_body=message_body)

                if message_entity.topic.startswith(FedMLStatusCenter.TOPIC_STATUS_CENTER_STOP_PREFIX):
                    # Process the stop message for message center and status center
                    message_center.stop_message_center()
                    self.stop_status_center()
                    continue

                # Generate status manager instance
                run_id_str = str(status_entity.run_id)
                run_id_int = int(status_entity.run_id)
                if status_manager_instances.get(run_id_str) is None:
                    if len(status_manager_instances.keys()) >= FedMLStatusCenter.ALLOWED_MAX_JOB_STATUS_CACHE_NUM:
                        for iter_run_id, iter_status_mgr in status_manager_instances.items():
                            if iter_status_mgr.is_job_completed():
                                status_manager_instances.pop(iter_run_id)
                                break
                    status_manager_instances[run_id_str] = FedMLStatusManager(
                        run_id=run_id_int, edge_id=status_entity.edge_id,
                        server_id=status_entity.server_id, status_center=self,
                        message_center=message_center)
                else:
                    status_manager_instances[run_id_str].edge_id = status_entity.edge_id
                    if status_entity.server_id is not None and str(status_entity.server_id) != "0":
                        status_manager_instances[run_id_str].server_id = status_entity.server_id

                # if the job status is completed then continue
                if status_manager_instances[run_id_str].is_job_completed():
                    continue

                # Process the master and slave status.
                if message_entity.topic.startswith(FedMLStatusCenter.TOPIC_MASTER_STATUS_PREFIX):
                    # Process the job status
                    status_manager_instances[run_id_str].status_center_process_master_status(
                        message_entity.topic, message_entity.payload)

                    # Save the job status
                    status_manager_instances[run_id_str].save_job_status()

                elif message_entity.topic.startswith(FedMLStatusCenter.TOPIC_SLAVE_STATUS_PREFIX):
                    # Process the slave device status
                    status_manager_instances[run_id_str].status_center_process_slave_status(
                        message_entity.topic, message_entity.payload)

                    # Save the device status in job
                    status_manager_instances[run_id_str].save_device_status_in_job(status_entity.edge_id)

            except Exception as e:
                if message_entity is not None:
                    logging.info(
                        f"Failed to process the status with topic {message_entity.topic}, "
                        f"payload {message_entity.payload}, {traceback.format_exc()}")
                else:
                    logging.info(f"Failed to process the status: {traceback.format_exc()}")

    def run_status_dispatcher_in_slave(self, status_event, status_queue,
                                       sender_message_center_queue,
                                       listener_message_center_queue,
                                       sender_message_event, process_name=None):
        if process_name is not None:
            setproctitle.setproctitle(process_name)

        if platform.system() != "Windows":
            os.setsid()

        # Save the parameters
        self.status_event = status_event
        self.status_queue = status_queue
        self.status_sender_message_center_queue = sender_message_center_queue
        self.status_listener_message_center_queue = listener_message_center_queue

        # Rebuild message center
        message_center = None
        if sender_message_center_queue is not None:
            self.rebuild_message_center(sender_message_center_queue)
            message_center = FedMLMessageCenter(
                sender_message_queue=sender_message_center_queue,
                listener_message_queue=listener_message_center_queue,
                sender_message_event=sender_message_event
            )

        if status_queue is not None:
            self.rebuild_status_center(status_queue)

        # Init status manager instances
        status_manager_instances = dict()
        job_launch_message_map = dict()

        while True:
            message_entity = None

            # Check if we should stop status dispatcher
            try:
                self.check_status_stop_event()
            except StatusCenterStoppedException as e:
                break

            # Dispatch status messages.
            # noinspection PyBroadException
            try:
                # Get the status message from the queue
                try:
                    message_body = status_queue.get(block=False, timeout=0.1)
                except queue.Empty as e:  # If queue is empty, then break loop
                    message_body = None
                if message_body is None:
                    time.sleep(0.1)
                    continue

                # Build message and status entity
                message_entity = FedMLMessageEntity(message_body=message_body)
                status_entity = FedMLStatusEntity(status_msg_body=message_body)

                # Generate status manager instance
                run_id_str = str(status_entity.run_id)
                run_id_int = int(status_entity.run_id)
                if status_manager_instances.get(run_id_str) is None:
                    if len(status_manager_instances.keys()) >= FedMLStatusCenter.ALLOWED_MAX_JOB_STATUS_CACHE_NUM:
                        for iter_run_id, iter_status_mgr in status_manager_instances.items():
                            if iter_status_mgr.is_job_completed():
                                status_manager_instances.pop(iter_run_id)
                                break

                    status_manager_instances[run_id_str] = FedMLStatusManager(
                        run_id=run_id_int, edge_id=status_entity.edge_id, status_center=self,
                        message_center=message_center)
                else:
                    status_manager_instances[run_id_str].edge_id = status_entity.edge_id

                # Process the slave status
                if message_entity.topic.startswith(FedMLStatusCenter.TOPIC_SLAVE_STATUS_PREFIX):
                    # Report the slave status to master
                    status_manager_instances[run_id_str]. \
                        status_center_process_slave_status_to_master_in_slave_agent(
                        message_entity.topic, message_entity.payload
                    )
                elif message_entity.topic.startswith(FedMLStatusCenter.TOPIC_SLAVE_STATUS_TO_MLOPS_PREFIX):
                    # Report slave status to mlops (Active/IDLE message)
                    status_manager_instances[run_id_str]. \
                        status_center_process_slave_status_to_mlops_in_slave_agent(
                        message_entity.topic, message_entity.payload
                    )
                elif (message_entity.topic.startswith(FedMLStatusCenter.TOPIC_SLAVE_JOB_LAUNCH_PREFIX) and
                      message_entity.topic.endswith(FedMLStatusCenter.TOPIC_SLAVE_JOB_LAUNCH_SUFFIX)):
                    pass
                    # Async request the job status from master when launching the job
                    # job_launch_message_map[run_id_str] = {"topic": message_entity.topic,
                    #                                       "payload": message_entity.payload}
                    # status_manager_instances[run_id_str]. \
                    #     status_center_request_job_status_from_master_in_slave_agent(
                    #     message_entity.topic, message_entity.payload
                    # )
                elif (message_entity.topic.startswith(FedMLStatusCenter.TOPIC_SLAVE_JOB_STOP_PREFIX) and
                      message_entity.topic.endswith(FedMLStatusCenter.TOPIC_SLAVE_JOB_STOP_SUFFIX)):
                    # Cleanup when stopped the job
                    if job_launch_message_map.get(run_id_str, None) is not None:
                        job_launch_message_map.pop(run_id_str)

            except Exception as e:
                if message_entity is not None:
                    logging.info(
                        f"Failed to process the status with topic {message_entity.topic}, "
                        f"payload {message_entity.payload}, {traceback.format_exc()}")
                else:
                    logging.info(f"Failed to process the status: {traceback.format_exc()}")

>>>>>>> 29a397fe
    def register_job_launch_message(self, topic, payload):
        message_entity = FedMLMessageEntity(topic=topic, payload=payload)
        self.status_queue.put(message_entity.get_message_body())

    def register_job_stop_message(self, topic, payload):
        message_entity = FedMLMessageEntity(topic=topic, payload=payload)
        self.status_queue.put(message_entity.get_message_body())

    @staticmethod
    def rebuild_status_center_from_queue(status_queue):
        status_center = FedMLStatusCenter(message_queue=status_queue)
        return status_center


class StatusCenterStoppedException(Exception):
    """ Status center stopped. """
    pass<|MERGE_RESOLUTION|>--- conflicted
+++ resolved
@@ -5,16 +5,12 @@
 import setproctitle
 
 import fedml
-<<<<<<< HEAD
 from abc import ABC, abstractmethod
 from .message_common import FedMLMessageEntity
-=======
 from .general_constants import GeneralConstants
 from .message_common import FedMLMessageEntity, FedMLStatusEntity
-from .message_center import FedMLMessageCenter
 import traceback
 from .status_manager_protocols import FedMLStatusManager
->>>>>>> 29a397fe
 
 
 @unique
@@ -103,7 +99,7 @@
         self.start_status_center()
 
     @abstractmethod
-    def run_status_dispatcher(self):
+    def run_status_dispatcher(self, process_name=None):
         pass
 
     def __repr__(self):
@@ -113,49 +109,14 @@
             attrs=" ".join("{}={!r}".format(k, v) for k, v in self.__dict__.items()),
         )
 
-<<<<<<< HEAD
     def start_status_center(self):
         if self.status_center_process is None:
             self.status_event.clear()
             self.status_center_process = fedml.get_process(
                 target=self.run_status_dispatcher)
-=======
+
     def get_status_runner(self):
         return None
-
-    def start_status_center(self, sender_message_center_queue=None,
-                            listener_message_center_queue=None,
-                            sender_message_event=None,
-                            is_slave_agent=False):
-        self.status_queue = multiprocessing.Manager().Queue()
-        self.status_event = multiprocessing.Event()
-        self.status_event.clear()
-        self.status_sender_message_center_queue = sender_message_center_queue
-        self.status_listener_message_center_queue = listener_message_center_queue
-        self.status_runner = self.get_status_runner()
-        #self.status_runner = self
-        process_name = GeneralConstants.get_status_center_process_name(
-            f'{"deploy" if self.is_deployment_status_center else "launch"}_'
-            f'{"slave" if is_slave_agent else "master"}_agent')
-        target_func = self.status_runner.run_status_dispatcher if not is_slave_agent else \
-            self.status_runner.run_status_dispatcher_in_slave
-        if platform.system() == "Windows":
-            self.status_center_process = multiprocessing.Process(
-                target=target_func, args=(
-                    self.status_event, self.status_queue, self.status_sender_message_center_queue,
-                    self.status_listener_message_center_queue, sender_message_event, process_name
-                )
-            )
-        else:
-            self.status_center_process = fedml.get_process(
-                target=target_func, args=(
-                    self.status_event, self.status_queue, self.status_sender_message_center_queue,
-                    self.status_listener_message_center_queue, sender_message_event, process_name
-                )
-            )
->>>>>>> 29a397fe
-
-            self.status_center_process.start()
 
     def stop_status_center(self):
         if self.status_event is not None:
@@ -197,230 +158,6 @@
     def rebuild_status_center(self, status_queue):
         pass
 
-<<<<<<< HEAD
-=======
-    def run_status_dispatcher(self, status_event, status_queue,
-                              sender_message_center_queue,
-                              listener_message_center_queue,
-                              sender_message_event, process_name=None):
-        if process_name is not None:
-            setproctitle.setproctitle(process_name)
-
-        if platform.system() != "Windows":
-            os.setsid()
-
-        # Save the parameters
-        self.status_event = status_event
-        self.status_queue = status_queue
-        self.status_sender_message_center_queue = sender_message_center_queue
-        self.status_listener_message_center_queue = listener_message_center_queue
-
-        # Rebuild message center
-        message_center = None
-        if sender_message_center_queue is not None:
-            self.rebuild_message_center(sender_message_center_queue)
-            message_center = FedMLMessageCenter(
-                sender_message_queue=sender_message_center_queue,
-                listener_message_queue=listener_message_center_queue,
-                sender_message_event=sender_message_event
-            )
-
-        if status_queue is not None:
-            self.rebuild_status_center(status_queue)
-
-        # Init status manager instances
-        status_manager_instances = dict()
-
-        while True:
-            message_entity = None
-
-            # Check if we should stop status dispatcher
-            try:
-                self.check_status_stop_event()
-            except StatusCenterStoppedException as e:
-                break
-
-            # Dispatch status messages.
-            # noinspection PyBroadException
-            try:
-                # Get the status message from the queue
-                try:
-                    message_body = status_queue.get(block=False, timeout=0.1)
-                except queue.Empty as e:  # If queue is empty, then break loop
-                    message_body = None
-                if message_body is None:
-                    time.sleep(0.1)
-                    continue
-
-                # Build message and status entity
-                message_entity = FedMLMessageEntity(message_body=message_body)
-                status_entity = FedMLStatusEntity(status_msg_body=message_body)
-
-                if message_entity.topic.startswith(FedMLStatusCenter.TOPIC_STATUS_CENTER_STOP_PREFIX):
-                    # Process the stop message for message center and status center
-                    message_center.stop_message_center()
-                    self.stop_status_center()
-                    continue
-
-                # Generate status manager instance
-                run_id_str = str(status_entity.run_id)
-                run_id_int = int(status_entity.run_id)
-                if status_manager_instances.get(run_id_str) is None:
-                    if len(status_manager_instances.keys()) >= FedMLStatusCenter.ALLOWED_MAX_JOB_STATUS_CACHE_NUM:
-                        for iter_run_id, iter_status_mgr in status_manager_instances.items():
-                            if iter_status_mgr.is_job_completed():
-                                status_manager_instances.pop(iter_run_id)
-                                break
-                    status_manager_instances[run_id_str] = FedMLStatusManager(
-                        run_id=run_id_int, edge_id=status_entity.edge_id,
-                        server_id=status_entity.server_id, status_center=self,
-                        message_center=message_center)
-                else:
-                    status_manager_instances[run_id_str].edge_id = status_entity.edge_id
-                    if status_entity.server_id is not None and str(status_entity.server_id) != "0":
-                        status_manager_instances[run_id_str].server_id = status_entity.server_id
-
-                # if the job status is completed then continue
-                if status_manager_instances[run_id_str].is_job_completed():
-                    continue
-
-                # Process the master and slave status.
-                if message_entity.topic.startswith(FedMLStatusCenter.TOPIC_MASTER_STATUS_PREFIX):
-                    # Process the job status
-                    status_manager_instances[run_id_str].status_center_process_master_status(
-                        message_entity.topic, message_entity.payload)
-
-                    # Save the job status
-                    status_manager_instances[run_id_str].save_job_status()
-
-                elif message_entity.topic.startswith(FedMLStatusCenter.TOPIC_SLAVE_STATUS_PREFIX):
-                    # Process the slave device status
-                    status_manager_instances[run_id_str].status_center_process_slave_status(
-                        message_entity.topic, message_entity.payload)
-
-                    # Save the device status in job
-                    status_manager_instances[run_id_str].save_device_status_in_job(status_entity.edge_id)
-
-            except Exception as e:
-                if message_entity is not None:
-                    logging.info(
-                        f"Failed to process the status with topic {message_entity.topic}, "
-                        f"payload {message_entity.payload}, {traceback.format_exc()}")
-                else:
-                    logging.info(f"Failed to process the status: {traceback.format_exc()}")
-
-    def run_status_dispatcher_in_slave(self, status_event, status_queue,
-                                       sender_message_center_queue,
-                                       listener_message_center_queue,
-                                       sender_message_event, process_name=None):
-        if process_name is not None:
-            setproctitle.setproctitle(process_name)
-
-        if platform.system() != "Windows":
-            os.setsid()
-
-        # Save the parameters
-        self.status_event = status_event
-        self.status_queue = status_queue
-        self.status_sender_message_center_queue = sender_message_center_queue
-        self.status_listener_message_center_queue = listener_message_center_queue
-
-        # Rebuild message center
-        message_center = None
-        if sender_message_center_queue is not None:
-            self.rebuild_message_center(sender_message_center_queue)
-            message_center = FedMLMessageCenter(
-                sender_message_queue=sender_message_center_queue,
-                listener_message_queue=listener_message_center_queue,
-                sender_message_event=sender_message_event
-            )
-
-        if status_queue is not None:
-            self.rebuild_status_center(status_queue)
-
-        # Init status manager instances
-        status_manager_instances = dict()
-        job_launch_message_map = dict()
-
-        while True:
-            message_entity = None
-
-            # Check if we should stop status dispatcher
-            try:
-                self.check_status_stop_event()
-            except StatusCenterStoppedException as e:
-                break
-
-            # Dispatch status messages.
-            # noinspection PyBroadException
-            try:
-                # Get the status message from the queue
-                try:
-                    message_body = status_queue.get(block=False, timeout=0.1)
-                except queue.Empty as e:  # If queue is empty, then break loop
-                    message_body = None
-                if message_body is None:
-                    time.sleep(0.1)
-                    continue
-
-                # Build message and status entity
-                message_entity = FedMLMessageEntity(message_body=message_body)
-                status_entity = FedMLStatusEntity(status_msg_body=message_body)
-
-                # Generate status manager instance
-                run_id_str = str(status_entity.run_id)
-                run_id_int = int(status_entity.run_id)
-                if status_manager_instances.get(run_id_str) is None:
-                    if len(status_manager_instances.keys()) >= FedMLStatusCenter.ALLOWED_MAX_JOB_STATUS_CACHE_NUM:
-                        for iter_run_id, iter_status_mgr in status_manager_instances.items():
-                            if iter_status_mgr.is_job_completed():
-                                status_manager_instances.pop(iter_run_id)
-                                break
-
-                    status_manager_instances[run_id_str] = FedMLStatusManager(
-                        run_id=run_id_int, edge_id=status_entity.edge_id, status_center=self,
-                        message_center=message_center)
-                else:
-                    status_manager_instances[run_id_str].edge_id = status_entity.edge_id
-
-                # Process the slave status
-                if message_entity.topic.startswith(FedMLStatusCenter.TOPIC_SLAVE_STATUS_PREFIX):
-                    # Report the slave status to master
-                    status_manager_instances[run_id_str]. \
-                        status_center_process_slave_status_to_master_in_slave_agent(
-                        message_entity.topic, message_entity.payload
-                    )
-                elif message_entity.topic.startswith(FedMLStatusCenter.TOPIC_SLAVE_STATUS_TO_MLOPS_PREFIX):
-                    # Report slave status to mlops (Active/IDLE message)
-                    status_manager_instances[run_id_str]. \
-                        status_center_process_slave_status_to_mlops_in_slave_agent(
-                        message_entity.topic, message_entity.payload
-                    )
-                elif (message_entity.topic.startswith(FedMLStatusCenter.TOPIC_SLAVE_JOB_LAUNCH_PREFIX) and
-                      message_entity.topic.endswith(FedMLStatusCenter.TOPIC_SLAVE_JOB_LAUNCH_SUFFIX)):
-                    pass
-                    # Async request the job status from master when launching the job
-                    # job_launch_message_map[run_id_str] = {"topic": message_entity.topic,
-                    #                                       "payload": message_entity.payload}
-                    # status_manager_instances[run_id_str]. \
-                    #     status_center_request_job_status_from_master_in_slave_agent(
-                    #     message_entity.topic, message_entity.payload
-                    # )
-                elif (message_entity.topic.startswith(FedMLStatusCenter.TOPIC_SLAVE_JOB_STOP_PREFIX) and
-                      message_entity.topic.endswith(FedMLStatusCenter.TOPIC_SLAVE_JOB_STOP_SUFFIX)):
-                    # Cleanup when stopped the job
-                    if job_launch_message_map.get(run_id_str, None) is not None:
-                        job_launch_message_map.pop(run_id_str)
-
-            except Exception as e:
-                if message_entity is not None:
-                    logging.info(
-                        f"Failed to process the status with topic {message_entity.topic}, "
-                        f"payload {message_entity.payload}, {traceback.format_exc()}")
-                else:
-                    logging.info(f"Failed to process the status: {traceback.format_exc()}")
-
->>>>>>> 29a397fe
     def register_job_launch_message(self, topic, payload):
         message_entity = FedMLMessageEntity(topic=topic, payload=payload)
         self.status_queue.put(message_entity.get_message_body())
