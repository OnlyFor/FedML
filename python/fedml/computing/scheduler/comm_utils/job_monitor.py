import json
import logging
import os
import time
import traceback
import datetime

import re
from dateutil.parser import isoparse

from urllib.parse import urlparse

import asyncio

import fedml
import requests

from fedml import mlops
from fedml.computing.scheduler.comm_utils.constants import SchedulerConstants
from fedml.computing.scheduler.scheduler_core.compute_cache_manager import ComputeCacheManager
from fedml.computing.scheduler.slave import client_data_interface
from fedml.computing.scheduler.master import server_data_interface
from fedml.computing.scheduler.model_scheduler import device_client_data_interface
from fedml.computing.scheduler.model_scheduler import device_server_data_interface
from fedml.core.common.singleton import Singleton

from .container_utils import ContainerUtils
from .job_utils import JobRunnerUtils
from ..model_scheduler.device_http_proxy_inference_protocol import FedMLHttpProxyInference
from ..model_scheduler.device_model_cache import FedMLModelCache
from ..model_scheduler.autoscaler.autoscaler import Autoscaler
from ..model_scheduler.autoscaler.policies import ConcurrentQueryPolicy
from ..model_scheduler.device_model_db import FedMLModelDatabase
from ..model_scheduler.device_mqtt_inference_protocol import FedMLMqttInference
from ..slave import client_constants
from ..master import server_constants
from ..model_scheduler import device_client_constants
from ..model_scheduler import device_server_constants
from fedml.computing.scheduler.model_scheduler.device_http_inference_protocol import FedMLHttpInference
from fedml.core.mlops.mlops_runtime_log import MLOpsRuntimeLog
from fedml.core.mlops.mlops_utils import MLOpsLoggingUtils
from fedml.core.mlops.mlops_runtime_log_daemon import MLOpsRuntimeLogDaemon
from fedml.computing.scheduler.model_scheduler.device_client_constants import ClientConstants
from ..scheduler_core.endpoint_sync_protocol import FedMLEndpointSyncProtocol

from ..model_scheduler.device_server_constants import ServerConstants


class JobMonitor(Singleton):
    ENDPOINT_CONTAINER_LOG_PREFIX = "endpoint"
    TIME_INTERVAL_FOR_INFERENCE_ON_GATEWAY = 60 * 10
    ENDPOINT_CONTAINER_LOG_SUBDIR = "monitor_endpoint_logs"

    def __init__(self):
        if not hasattr(self, "endpoint_unavailable_counter"):
            self.endpoint_unavailable_counter = dict()
        if not hasattr(self, "released_endpoints"):
            self.released_endpoints = dict()
        if not hasattr(self, "released_runs"):
            self.released_runs = dict()
        if not hasattr(self, "reported_runs"):
            self.reported_runs = dict()
        if not hasattr(self, "reported_runs_on_edges"):
            self.reported_runs_on_edges = dict()
        if not hasattr(self, "mqtt_config"):
            self.mqtt_config = dict()
        if not hasattr(self, "is_first_inference_on_gateway"):
            self.is_first_inference_on_gateway = True
        if not hasattr(self, "last_time_on_inference_gateway"):
            self.last_time_on_inference_gateway = None
        if not hasattr(self, "replica_log_channels"):
            """
                {$job_id: {$edge_id: {$replica_no: $channel_info}}}
                channel_info: {"docker_last_time_stamp": int}
            """
            self.replica_log_channels = dict()

        if not hasattr(self, "endpoints_autoscale_predict_future"):
            self.endpoints_autoscale_predict_future = dict()

    @staticmethod
    def get_instance():
        return JobMonitor()

    def autoscaler_reconcile_after_interval(self):
        """
        For each endpoint,
           if a prediction is pending, or during reconciling (scale out or in) -> wait for next round
           else:
            -> send the scale op (if not None) to MLOps platform
            -> query autoscaler module
        """

        # Set the redis params
        fedml_model_cache = FedMLModelCache.get_instance()
        fedml_model_cache.set_redis_params()
        redis_addr, redis_port, redis_password = \
            fedml_model_cache.get_redis_params()

        # Get all endpoints info
        endpoints_settings_list = fedml_model_cache.get_all_endpoints_user_setting()

        # Init the autoscaler
        autoscaler = Autoscaler(redis_addr, redis_port, redis_password)

        for endpoint_settings in endpoints_settings_list:
            endpoint_state = endpoint_settings["state"]
            if endpoint_state == "DEPLOYED" and endpoint_settings["enable_auto_scaling"]:
                try:    # Should not let one endpoint affect the others
                    logging.info(f"After interval, check the autoscaler for async future list."
                                 f"{self.endpoints_autoscale_predict_future}")
                    # TODO(fedml-dimitris): The policy can be set dynamically or be user specific.
                    # Set the policy, here we use latency, but other metrics are possible as well, such as qps.
                    # For more advanced use cases look for the testing scripts under the autoscaler/test directory.
                    autoscaling_policy_config = \
                        {
                            "current_replicas": int(endpoint_settings["replica_num"]),
                            "min_replicas": int(endpoint_settings["scale_min"]),
                            "max_replicas": int(endpoint_settings["scale_max"]),
                            "queries_per_replica": int(endpoint_settings["target_queries_per_replica"]),
                            "window_size_secs": int(endpoint_settings["aggregation_window_size_seconds"]),
                            "scaledown_delay_secs": int(endpoint_settings["scale_down_delay_seconds"]),
                        }
                    autoscaling_policy = ConcurrentQueryPolicy(**autoscaling_policy_config)

                    e_id, e_name, model_name = endpoint_settings["endpoint_id"], endpoint_settings["endpoint_name"], \
                                                  endpoint_settings["model_name"]

                    logging.info(f"Querying the autoscaler for endpoint {e_id} with user settings {endpoint_settings}.")

                    # For every endpoint we just update the policy configuration.
                    autoscaling_policy.min_replicas = endpoint_settings["scale_min"]
                    autoscaling_policy.max_replicas = endpoint_settings["scale_max"]
                    # We retrieve a list of replicas for every endpoint. The number
                    # of running replicas is the length of that list.
                    current_replicas = len(fedml_model_cache.get_endpoint_replicas_results(e_id))
                    autoscaling_policy.current_replicas = current_replicas
                    logging.info(f"Endpoint {e_id} autoscaling policy: {autoscaling_policy}.")

                    scale_op = autoscaler.scale_operation_endpoint(
                        autoscaling_policy,
                        str(e_id))

                    new_replicas = current_replicas + scale_op.value

                    logging.info(f"Scaling operation {scale_op.value} for endpoint {e_id} .")
                    logging.info(f"New Replicas {new_replicas} for endpoint {e_id} .")
                    logging.info(f"Current Replicas {current_replicas} for endpoint {e_id} .")
                    if current_replicas == new_replicas:
                        # Basically the autoscaler decided that no scaling operation should take place.
                        logging.info(f"No scaling operation for endpoint {e_id}.")
                        continue

                    # Should scale in / out
                    curr_version = fedml.get_env_version()

                    if curr_version == "release":
                        mlops_prefix = "https://open.fedml.ai/"
                    elif curr_version == "test":
                        mlops_prefix = "https://open-test.fedml.ai/"
                    else:
                        logging.error(f"Do not support the version {curr_version}.")
                        continue
                    autoscale_url_path = "fedmlModelServer/api/v1/endpoint/auto-scale"
                    url = f"{mlops_prefix}{autoscale_url_path}"

                    # Get cached token for authorization of autoscale request
                    cached_token = fedml_model_cache.get_end_point_token(e_id, e_name, model_name)
                    if cached_token is None:
<<<<<<< HEAD
                        # logging.error(f"Failed to get the cached token for endpoint {e_id}.")
                        return
=======
                        logging.error(f"Failed to get the cached token for endpoint {e_id}.")
                        continue
>>>>>>> 71935771

                    req_header = {
                        "Authorization": f"Bearer {cached_token}"
                    }
                    req_body = {
                        "endpointId": int(e_id),
                        "replicasDesired": int(new_replicas)
                    }

                    try:
                        logging.info(f"Sending the autoscale request to MLOps platform. url {url}, "
                                     f"body {req_body}., header {req_header}")
                        response = requests.post(
                            url,
                            headers=req_header,
                            json=req_body
                        )
                        if response.status_code != 200:
                            logging.error(f"Failed to send the autoscale request to MLOps platform.")
                        else:
                            logging.info(f"Successfully sent the autoscale request to MLOps platform.")
                    except Exception as e:
                        logging.error(f"Failed to send the autoscale request to MLOps platform. {e}")
                except Exception as e:
                    logging.error(f"Error in autoscaler reconcile after interval. {e}")
                    pass
        return

    @staticmethod
    def monitor_replicas_number():
        """
        [If Master] Report the replica number.
        """
        FedMLModelCache.get_instance().set_redis_params()
        res_frm_db = FedMLModelCache.get_instance().get_all_deployment_result_list()
        res_to_mlops = {}  # endpoint_id -> num_replica

        for endpoint_detail in res_frm_db:
            endpoint_replicas_details = {}
            if isinstance(endpoint_detail, str):
                endpoint_replicas_details = json.loads(endpoint_detail)
                # TODO: Check out this nested json
                if isinstance(endpoint_replicas_details, str):
                    endpoint_replicas_details = json.loads(endpoint_replicas_details)

            if "result" in endpoint_replicas_details:
                endpoint_replica_details = {}
                if isinstance(endpoint_replicas_details["result"], str):
                    endpoint_replica_details = json.loads(endpoint_replicas_details["result"])

                res_to_mlops[endpoint_replica_details["end_point_id"]] = res_to_mlops.get(
                    endpoint_replica_details["end_point_id"], 0) + 1

        for endpoint_id, num_replica in res_to_mlops.items():
            num_replica_url_path = "fedmlModelServer/api/v1/endpoint/replica-info"
            mlops_prefix = fedml._get_backend_service()
            url = f"{mlops_prefix}/{num_replica_url_path}"

            cached_token = FedMLModelCache.get_instance().get_end_point_token_with_eid(endpoint_id)
            if cached_token is None:
                # logging.error(f"Failed to get the cached token for endpoint {endpoint_id}.")
                return

            req_header = {
                "Authorization": f"Bearer {cached_token}"
            }
            req_body = {
                "endpointId": int(endpoint_id),
                "replicaNumber": int(num_replica),
                "timestamp": int(time.time() * 1000)
            }

            try:
                response = requests.post(
                    url,
                    headers=req_header,
                    json=req_body
                )
                if response.status_code != 200:
                    logging.error(f"Failed to send the replica number request to MLOps platform.")
                else:
                    logging.debug(f"Successfully sent the replica number request to MLOps platform.")
            except Exception as e:
                logging.error(f"Failed to send the replica number request to MLOps platform. {e}")
        return

    @staticmethod
    def monitor_replicas_perf(edge_id, mqtt_mgr=None):
        """
        For each worker, report the performance of each replica.
        """
        topic_name = "fl_client/mlops/system_performance"

        try:
            fedml_args = mlops.get_fedml_args()
            ComputeCacheManager.get_instance().set_redis_params()
            try:
                device_client_data_interface.FedMLClientDataInterface.get_instance().create_job_table()
            except Exception as e:
                pass
            job_list = device_client_data_interface.FedMLClientDataInterface.get_instance().get_jobs_from_db()

            for job in job_list.job_list:
                if job.status == device_client_constants.ClientConstants.MSG_MLOPS_CLIENT_STATUS_FAILED or \
                        job.status == device_client_constants.ClientConstants.MSG_MLOPS_CLIENT_STATUS_KILLED:
                    MLOpsRuntimeLogDaemon.get_instance(fedml_args).stop_log_processor(job.job_id, int(job.edge_id))
                    continue

                endpoint_json = json.loads(job.running_json) if job.running_json is not None else {}
                model_config = endpoint_json.get("model_config", {})
                model_name = model_config.get("model_name", None)
                model_id = model_config.get("model_id", None)
                model_version = model_config.get("model_version", None)
                endpoint_name = endpoint_json.get("end_point_name", None)

                # Get endpoint container name
                endpoint_container_name_prefix = device_client_constants.ClientConstants.get_endpoint_container_name(
                    endpoint_name, model_name, model_version, job.job_id, model_id, edge_id=job.edge_id
                )

                num_containers = ContainerUtils.get_instance().get_container_rank_same_model(
                    endpoint_container_name_prefix)

                for i in range(num_containers):
                    endpoint_container_name = endpoint_container_name_prefix + f"__{i}"
                    container_perf = ContainerUtils.get_instance().get_container_perf(endpoint_container_name)

                    if container_perf is None:
                        continue

                    metrics_of_all_gpus = []
                    for gpu_id, gpu_perf in container_perf.gpus_stat.items():
                        # gpu_id:int -> {"gpu_utilization", "gpu_memory_allocated", "gpu_temp"}
                        gpu_info = {
                            "gpu_id": gpu_id,
                            "gpu_utilization": round(gpu_perf["gpu_utilization"], 4),
                            "gpu_memory_allocated": round(gpu_perf["gpu_memory_allocated"], 4),
                            "gpu_temp": round(gpu_perf["gpu_temp"], 4),
                            # "gpu_power_usage": round(gpu_perf["gpu_power_usage"], 4),
                            # "gpu_time_spent_accessing_memory": round(gpu_perf["gpu_time_spent_accessing_memory"], 4),
                        }
                        metrics_of_all_gpus.append(gpu_info)

                    # TODO(Raphael): Change to replica-level reporting, now is device-level reporting.
                    device_info_json = {
                        "run_id": job.job_id,
                        "edge_id": job.edge_id,
                        "cpu_utilization": round(container_perf.cpu_percent, 4),
                        "process_memory_in_use": round(container_perf.mem_used_megabytes, 4),
                        "process_memory_available": round(container_perf.mem_avail_megabytes, 4),
                        "process_memory_in_use_size": round(
                            (container_perf.mem_used_megabytes / container_perf.mem_avail_megabytes), 4),
                        "disk_utilization": round(container_perf.blk_write_megabytes, 4),
                        "network_traffic": round(container_perf.network_sent_megabytes, 4),
                        "metrics_of_all_gpus": metrics_of_all_gpus,
                    }

                    message_json = json.dumps(device_info_json)

                    if mqtt_mgr is not None:
                        mqtt_mgr.send_message_json(topic_name, message_json)
                    break   # TODO(Raphael, Asce): Change to replica-level reporting.

        except Exception as e:
            logging.error(f"Exception when monitoring replicas performance on the worker agent. error: {e}")
            pass

    def monitor_slave_run_process_status(self):
        try:
            count = 0
            try:
                client_data_interface.FedMLClientDataInterface.get_instance().create_job_table()
            except Exception as e:
                pass
            job_list = client_data_interface.FedMLClientDataInterface.get_instance().get_jobs_from_db()
            for job in job_list.job_list:
                count += 1
                if count >= 1000:
                    break

                # Calc the timeout
                started_time = JobMonitor.get_started_time(job)
                timeout = time.time() - started_time

                job_type = JobRunnerUtils.parse_job_type(job.running_json)
                if job_type is not None and job_type == SchedulerConstants.JOB_TASK_TYPE_DEPLOY:
                    continue

                # Check if all processes of the specific run are exited
                # FIXME: Proactively release the gpu ids when the run processes have not even started yet as the docker
                #  image is being pulled
                # run_process_list = client_constants.ClientConstants.get_learning_process_list(job.job_id)
                # all_run_processes_exited = True if len(run_process_list) <= 0 else False
                # if all_run_processes_exited:
                #     if not self.released_runs.get(str(job.job_id), False):
                #         self.released_runs[str(job.job_id)] = True
                #         # Release the gpu ids
                #         print(
                #             f"[run/device][{job.job_id}/{job.edge_id}] Release gpu resource when run processes has exited on monioring slave runs periodically.")
                #         JobRunnerUtils.get_instance().release_gpu_ids(job.job_id, job.edge_id)

                # Get the timeout threshold
                timeout_threshold = None
                if job.status == client_constants.ClientConstants.MSG_MLOPS_CLIENT_STATUS_PROVISIONING or \
                        job.status == client_constants.ClientConstants.MSG_MLOPS_CLIENT_STATUS_QUEUED:
                    timeout_threshold = SchedulerConstants.TRAIN_PROVISIONING_TIMEOUT
                elif job.status == client_constants.ClientConstants.MSG_MLOPS_CLIENT_STATUS_INITIALIZING or \
                        job.status == client_constants.ClientConstants.MSG_MLOPS_RUN_STATUS_STARTING or \
                        job.status == client_constants.ClientConstants.MSG_MLOPS_CLIENT_STATUS_UPGRADING:
                    timeout_threshold = SchedulerConstants.TRAIN_STARTING_TIMEOUT
                elif job.status == client_constants.ClientConstants.MSG_MLOPS_CLIENT_STATUS_TRAINING or \
                        job.status == client_constants.ClientConstants.MSG_MLOPS_RUN_STATUS_RUNNING:
                    timeout_threshold = SchedulerConstants.TRAIN_RUNNING_TIMEOUT
                elif job.status == client_constants.ClientConstants.MSG_MLOPS_RUN_STATUS_STOPPING:
                    timeout_threshold = SchedulerConstants.TRAIN_STOPPING_TIMEOUT

                # If the run processes have exited but run status is not completed and
                # timeout is out of the range, then release gpu ids and report failed status to the master agent.
                # if all_run_processes_exited and not SchedulerConstants.is_run_completed(job.status) and \
                #         timeout_threshold is not None and timeout > timeout_threshold:
                if timeout_threshold is not None and timeout > timeout_threshold:
                    # Report failed status to the master agent
                    mlops.log_training_failed_status(
                        run_id=job.job_id, edge_id=job.edge_id, enable_broadcast=True)

                    print(f"[Slave][{job.job_id}:{job.edge_id}] Due to timeout, release gpu ids and "
                          f"set run status of slave to failed.")

        except Exception as e:
            print(f"Exception when monitoring run process on the slave agent.{traceback.format_exc()}")
            pass

        # Deploy Job Type
        try:
            count = 0
            try:
                device_client_data_interface.FedMLClientDataInterface.get_instance().create_job_table()
            except Exception as e:
                pass
            job_list = device_client_data_interface.FedMLClientDataInterface.get_instance().get_jobs_from_db()
            for job in job_list.job_list:
                count += 1
                if count >= 1000:
                    break

                if job.status == device_client_constants.ClientConstants.MSG_MLOPS_CLIENT_STATUS_FAILED or \
                        job.status == device_client_constants.ClientConstants.MSG_MLOPS_CLIENT_STATUS_KILLED or \
                        job.status == device_client_constants.ClientConstants.MSG_MLOPS_CLIENT_STATUS_OFFLINE or \
                        job.status == device_client_constants.ClientConstants.MSG_MLOPS_CLIENT_STATUS_IDLE:
                    if not self.released_endpoints.get(str(job.job_id), False):
                        self.released_endpoints[str(job.job_id)] = True

                        # Release the gpu ids (In case it is not handled by the deployment process)
                        logging.info(
                            f"[endpoint/device][{job.job_id}/{job.edge_id}] "
                            f"Release gpu resource when monitoring worker endpoint periodically.")
                        JobRunnerUtils.get_instance().release_gpu_ids(job.job_id, job.edge_id)

                        # Set the status to MSG_MLOPS_CLIENT_STATUS_ARCHIVED
                        device_client_data_interface.FedMLClientDataInterface.get_instance().save_job_status(
                            job_id=job.job_id,
                            edge_id=job.edge_id,
                            status=device_client_constants.ClientConstants.MSG_MLOPS_CLIENT_STATUS_ARCHIVED,
                            msg=f"Archive after release the gpu resource. Previous status is {job.status}."
                        )

        except Exception as e:
            logging.error(f"Exception when monitoring endpoint process on the slave agent.{traceback.format_exc()}")
            pass

    @staticmethod
    def get_started_time(job):
        started_time = int(float(job.started_time))
        if started_time <= 0:
            started_time = int(float(job.updated_time))
            if started_time <= 0:
                started_time = time.time()
        return started_time

    def monitor_master_run_process_status(self, server_id, device_info_reporter=None):
        try:
            ComputeCacheManager.get_instance().set_redis_params()
            count = 0
            try:
                server_data_interface.FedMLServerDataInterface.get_instance().create_job_table()
            except Exception as e:
                pass
            job_list = server_data_interface.FedMLServerDataInterface.get_instance().get_jobs_from_db()
            for job in job_list.job_list:
                count += 1
                if count >= 1000:
                    break

                # Calc the timeout
                started_time = JobMonitor.get_started_time(job)
                timeout = time.time() - started_time

                # Get the timeout threshold
                timeout_threshold = None
                if job.status == server_constants.ServerConstants.MSG_MLOPS_SERVER_STATUS_PROVISIONING:
                    timeout_threshold = SchedulerConstants.TRAIN_PROVISIONING_TIMEOUT
                elif job.status == server_constants.ServerConstants.MSG_MLOPS_SERVER_STATUS_STARTING or \
                        job.status == server_constants.ServerConstants.MSG_MLOPS_SERVER_STATUS_UPGRADING:
                    timeout_threshold = SchedulerConstants.TRAIN_STARTING_TIMEOUT
                elif job.status == server_constants.ServerConstants.MSG_MLOPS_SERVER_STATUS_RUNNING:
                    timeout_threshold = SchedulerConstants.TRAIN_RUNNING_TIMEOUT
                elif job.status == server_constants.ServerConstants.MSG_MLOPS_SERVER_STATUS_STOPPING:
                    timeout_threshold = SchedulerConstants.TRAIN_STOPPING_TIMEOUT

                # Check if the timout is greater than the threshold value
                if timeout_threshold is not None and timeout > timeout_threshold:
                    if not self.reported_runs.get(str(job.job_id), False):
                        self.reported_runs[str(job.job_id)] = True

                        # Report failed status to the master agent
                        mlops.log_aggregation_failed_status(run_id=job.job_id, edge_id=server_id)
                        print(
                            f"[Master][{job.job_id}:{job.edge_id}:{server_id}] Due to timeout, set run status to failed.")

                # Request all running process list from the edge device.
                running_timeout = timeout_threshold if timeout_threshold is not None else \
                    SchedulerConstants.TRAIN_INIT_TIMEOUT
                if not SchedulerConstants.is_run_completed(job.status) and \
                        timeout > running_timeout:
                    run_completed_on_all_edges = True
                    if job.running_json is None:
                        continue
                    job_run_json = json.loads(job.running_json)
                    edge_ids = job_run_json.get("edgeids", [])
                    for edge_id in edge_ids:
                        device_info = device_info_reporter.get_device_info(job.job_id, edge_id, server_id)
                        if device_info is None:
                            continue
                        run_process_list_map = device_info.get("run_process_list_map", {})
                        run_process_list = run_process_list_map.get(str(job.job_id), [])
                        if len(run_process_list) <= 0:
                            # Report failed status to the master agent
                            if self.reported_runs_on_edges.get(str(job.job_id)) is None:
                                self.reported_runs_on_edges[str(job.job_id)] = dict()
                            if not self.reported_runs_on_edges[str(job.job_id)].get(str(edge_id), False):
                                self.reported_runs_on_edges[str(job.job_id)][str(edge_id)] = True

                                mlops.log_training_failed_status(run_id=job.job_id, edge_id=edge_id)
                                mlops.log_run_log_lines(
                                    job.job_id, edge_id, ["ERROR: Client process exited------------------------------"],
                                    SchedulerConstants.JOB_TASK_TYPE_TRAIN)
                                print(f"[Master][{job.job_id}:{edge_id}] Due to job terminated on the slave agent, "
                                      f"set run status of slave to failed.")
                        else:
                            run_completed_on_all_edges = False

                    # If run completed on all edges, then report run status to the master agent.
                    if run_completed_on_all_edges:
                        # Report failed status to the master agent
                        if not self.reported_runs.get(str(job.job_id), False):
                            self.reported_runs[str(job.job_id)] = True

                            mlops.log_run_log_lines(
                                job.job_id, job.edge_id, ["ERROR: Run failed ------------------------------"],
                                SchedulerConstants.JOB_TASK_TYPE_TRAIN)
                            mlops.log_aggregation_failed_status(run_id=job.job_id, edge_id=server_id)
                            print(f"[Master][{job.job_id}:{job.edge_id}:{server_id}] "
                                  f"Due to job failed on all slave agents, set run status to failed.")

        except Exception as e:
            print(f"Exception when monitoring run process on the master agent.{traceback.format_exc()}")
            pass

    def monitor_slave_endpoint_status(self):
        endpoint_sync_protocol = None
        try:
            count = 0
            try:
                device_client_data_interface.FedMLClientDataInterface.get_instance().create_job_table()
            except Exception as e:
                pass
            FedMLModelDatabase.get_instance().set_database_base_dir(
                device_client_constants.ClientConstants.get_database_dir())
            job_list = device_client_data_interface.FedMLClientDataInterface.get_instance().get_jobs_from_db()
            agent_config = dict()
            agent_config["mqtt_config"] = self.mqtt_config
            endpoint_sync_protocol = FedMLEndpointSyncProtocol(agent_config=agent_config)
            endpoint_sync_protocol.setup_client_mqtt_mgr()
            for job in job_list.job_list:
                count += 1
                if count >= 1000:
                    break

                try:
                    if job.status == device_client_constants.ClientConstants.MSG_MLOPS_CLIENT_STATUS_FAILED:
                        if not self.released_endpoints.get(str(job.job_id), False):
                            self.released_endpoints[str(job.job_id)] = True

                            # Release the gpu ids
                            print(
                                f"[endpoint/device][{job.job_id}/{job.edge_id}] Release gpu resource when worker "
                                f"endpoint failed on monitoring periodically.")
                            JobRunnerUtils.get_instance().release_gpu_ids(job.job_id, job.edge_id)

                    elif job.status == device_client_constants.ClientConstants.MSG_MLOPS_CLIENT_STATUS_FINISHED:
                        endpoint_json = json.loads(job.running_json)
                        model_config = endpoint_json.get("model_config", {})
                        model_name = model_config.get("model_name", None)
                        model_version = model_config.get("model_version", None)
                        model_id = model_config.get("model_id", None)
                        endpoint_name = endpoint_json.get("end_point_name", None)
                        device_ids = endpoint_json.get("device_ids", [])

                        if model_name is None:
                            continue

                        # Get replicas deployment result inside this device
                        deployment_result_list = FedMLModelDatabase.get_instance().get_deployment_result_with_device_id(
                            job.job_id, endpoint_name, model_name, job.edge_id)

                        if deployment_result_list is None:
                            continue

                        # Check the container (replica) ready probe
                        # TODO: Parallel this check
                        rank = -1

                        for deployment_result in deployment_result_list:
                            rank += 1
                            is_endpoint_ready = self._check_and_reset_endpoint_status(
                                job.job_id, job.edge_id, deployment_result, only_check_inference_ready_status=True)

                            # [Hotfix] Under high-concurrency situation, the ready endpoint might not be available
                            # But the container is in health state
                            # In this case, we need to have an exact 503 code, instead of timeout to decide to restart
                            # TODO(Raphael): Split the /ready endpoint and predict endpoint traffic
                            if not self._lenient_check_replica_ready(deployment_result):
                                is_endpoint_ready = False
                            else:
                                is_endpoint_ready = True

                            # Get endpoint container name prefix, prepare for restart
                            endpoint_container_name_prefix = \
                                (device_client_constants.ClientConstants.get_endpoint_container_name(
                                    endpoint_name, model_name, model_version, job.job_id, model_id,
                                    edge_id=job.edge_id))

                            endpoint_container_name = endpoint_container_name_prefix + f"__{rank}"
                            inference_port = -1

                            if is_endpoint_ready:
                                # Though it is ready, we still need to get the port
                                started, inference_port = ContainerUtils.get_instance().start_container(
                                    endpoint_container_name)
                            else:
                                logging.info(
                                    f"======================================"
                                    f"Check endpoint status failed for endpoint {job.job_id} "
                                    f"on device:{job.edge_id} with replica_no:{rank+1}."
                                    f"======================================")
                                # Restart the container if the endpoint is not ready
                                # send unavailable status to the master agent
                                # TODO: Check the callback from the master agent
                                endpoint_sync_protocol.send_sync_inference_info(
                                    device_ids[0], job.edge_id, job.job_id, endpoint_name, model_name,
                                    model_id, model_version, inference_port=None,
                                    disable=True, replica_no=rank+1)

                                # [Critical]
                                # 1. After restart, the "running" status of container does NOT mean the endpoint is
                                # ready. Could be the container is still starting, or the endpoint is not ready.
                                # 2. if local db has status updating, do not restart again
                                result_json = deployment_result
                                status = result_json.get("model_status", None)

                                if (status != device_server_constants.ServerConstants.
                                        MSG_MODELOPS_DEPLOYMENT_STATUS_UPDATING):
                                    # First time restart
                                    started, inference_port = ContainerUtils.get_instance().restart_container(
                                        endpoint_container_name)

                                    # Change the local port for next ready check, avoid restart again
                                    deployment_result["model_status"] = (device_server_constants.ServerConstants.
                                                                         MSG_MODELOPS_DEPLOYMENT_STATUS_UPDATING)
                                    endpoint_sync_protocol.set_local_deployment_status_result(
                                        job.job_id, endpoint_name, model_name, model_version, job.edge_id,
                                        inference_port, None, deployment_result, replica_no=rank+1)

                            # Report the status to the master agent
                            if is_endpoint_ready:
                                assert inference_port != -1
                                deployment_result[
                                    "model_status"] = (device_server_constants.ServerConstants.
                                                       MSG_MODELOPS_DEPLOYMENT_STATUS_DEPLOYED)

                                # Send the inference info to the master agent
                                # TODO: Consistency control
                                endpoint_sync_protocol.send_sync_inference_info(
                                    device_ids[0], job.edge_id, job.job_id, endpoint_name, model_name,
                                    model_id, model_version, inference_port, replica_no=rank+1)

                                # Change the local port for next ready check
                                endpoint_sync_protocol.set_local_deployment_status_result(
                                    job.job_id, endpoint_name, model_name, model_version, job.edge_id,
                                    inference_port, None, deployment_result, replica_no=rank+1)

                    elif job.status == device_client_constants.ClientConstants.MSG_MLOPS_CLIENT_STATUS_OFFLINE:
                        # TODO: Bring the offline status online
                        endpoint_json = json.loads(job.running_json)
                        model_config = endpoint_json.get("model_config", {})
                        model_name = model_config.get("model_name", None)
                        model_version = model_config.get("model_version", None)
                        model_id = model_config.get("model_id", None)
                        endpoint_name = endpoint_json.get("end_point_name", None)

                        # Get replicas deployment result inside this device
                        deployment_result = FedMLModelDatabase.get_instance().get_deployment_result_with_device_id(
                            job.job_id, endpoint_name, model_name, job.edge_id)
                        if deployment_result is None:
                            continue

                        status_result = FedMLModelDatabase.get_instance().get_deployment_status_with_device_id(
                            job.job_id, endpoint_name, model_name, job.edge_id)

                        is_endpoint_ready = self._check_and_reset_endpoint_status(
                            job.job_id, job.edge_id, deployment_result, only_check_inference_ready_status=True)
                        if is_endpoint_ready:
                            # Get endpoint container name prefix
                            endpoint_container_name_prefix = device_client_constants.ClientConstants.get_endpoint_container_name(
                                endpoint_name, model_name, model_version, job.job_id, model_id, edge_id=job.edge_id)

                            # Could be multiple containers for the same endpoint
                            num_containers = ContainerUtils.get_instance().get_container_rank_same_model(
                                endpoint_container_name_prefix)

                            for i in range(num_containers):
                                endpoint_container_name = endpoint_container_name_prefix + f"__{i}"
                                started, inference_port = ContainerUtils.get_instance().start_container(
                                    endpoint_container_name)
                                if started and inference_port != 0:
                                    endpoint_sync_protocol.send_sync_inference_info(
                                        device_ids[0], job.edge_id, job.job_id, endpoint_name, model_name,
                                        model_id, model_version, inference_port)

                                    endpoint_sync_protocol.set_local_deployment_status_result(
                                        job.job_id, endpoint_name, model_name, model_version, job.edge_id,
                                        inference_port, status_result, deployment_result)
                    elif job.status == device_client_constants.ClientConstants.MSG_MLOPS_CLIENT_STATUS_RUNNING:
                        endpoint_json = json.loads(job.running_json)
                        model_config = endpoint_json.get("model_config", {})
                        model_name = model_config.get("model_name", None)
                        model_version = model_config.get("model_version", None)
                        model_id = model_config.get("model_id", None)
                        endpoint_name = endpoint_json.get("end_point_name", None)
                        device_ids = endpoint_json.get("device_ids", [])

                        started_time = JobMonitor.get_started_time(job)
                        timeout = time.time() - started_time
                        if timeout > SchedulerConstants.ENDPOINT_DEPLOYMENT_DEPLOYING_TIMEOUT:
                            print(f"[Worker][{job.job_id}:{job.edge_id}] Due to timeout, "
                                  f"set worker status to status "
                                  f"{device_client_constants.ClientConstants.MSG_MLOPS_CLIENT_STATUS_FAILED}.")

                            mlops.log_training_status(
                                device_client_constants.ClientConstants.MSG_MLOPS_CLIENT_STATUS_FAILED,
                                run_id=job.job_id,
                                edge_id=job.edge_id, is_from_model=True, enable_broadcast=True
                            )

                            if not self.released_endpoints.get(str(job.job_id), False):
                                self.released_endpoints[str(job.job_id)] = True

                                # Release the gpu ids
                                print(
                                    f"[endpoint/device][{job.job_id}/{job.edge_id}] Release gpu resource when the worker endpoint runs timeout on monioring periodically.")
                                JobRunnerUtils.get_instance().release_gpu_ids(job.job_id, job.edge_id)

                                # Get endpoint container name prefix
                                endpoint_container_name_prefix = device_client_constants.ClientConstants.get_endpoint_container_name(
                                    endpoint_name, model_name, model_version, job.job_id, model_id, edge_id=job.edge_id)

                                # Could be multiple containers for the same endpoint
                                num_containers = ContainerUtils.get_instance().get_container_rank_same_model(
                                    endpoint_container_name_prefix)

                                for i in range(num_containers):
                                    endpoint_container_name = endpoint_container_name_prefix + f"__{i}"
                                    stopped = ContainerUtils.get_instance().stop_container(endpoint_container_name)

                                print(f"[Worker][{job.job_id}:{job.edge_id}] Release gpu ids.")
                except Exception as e:
                    print(
                        f"[Worker][{job.job_id}:{job.edge_id}] Exception when syncing endpoint process on the slave agent. {traceback.format_exc()}")
        except Exception as e:
            print(f"[Worker] Exception when syncing endpoint process on the slave agent. {traceback.format_exc()}")
            pass
        finally:
            if endpoint_sync_protocol is not None:
                try:
                    endpoint_sync_protocol.release_client_mqtt_mgr()
                except Exception as e:
                    pass

    @staticmethod
    def _lenient_check_replica_ready(deployment_result):
        """
        Double-check the replica's liveness using /ready api:
            if 200 -> return True
            [Critical] if timeout -> Could be under high pressure -> return True
            if HTTP_202_ACCEPTED -> unhealthy -> return False
        """
        result_json = deployment_result
        inference_url = result_json.get("model_url", None)
        liveliness_check = result_json.get("model_metadata", {}).get("liveliness_check", None)
        readiness_check = result_json.get("model_metadata", {}).get("readiness_check", None)

        if liveliness_check:
            if liveliness_check == ClientConstants.LIVENESS_PROBE_DEFAULT:
                liveliness_check = readiness_check  # Follow the readiness check pattern
            if not isinstance(liveliness_check, dict):
                logging.warning(f"Healthiness check is not a dict. {liveliness_check}")
                return True
            if "path" not in liveliness_check:
                logging.warning(f"Healthiness check does not have path. {liveliness_check}")
                return True
            response_ok = asyncio.run(FedMLHttpInference.is_inference_ready(
                inference_url, timeout=SchedulerConstants.ENDPOINT_INFERENCE_READY_TIMEOUT,
                path=liveliness_check["path"]))
            if response_ok is None:
                # This means the server return 202
                return False
            return True

        # Make a curl get to inference_url/ready with timeout 5s
        # TODO(Raphael): Also support PROXY and MQTT to check the readiness
        response_ok = asyncio.run(FedMLHttpInference.is_inference_ready(inference_url, timeout=5))
        if response_ok is None:
            # This means the server return 202
            return False

        # 200 or Timeout
        return True

    def _check_and_reset_endpoint_status(
            self, endpoint_id, device_id, deployment_result, only_check_inference_ready_status=False,
            should_release_gpu_ids=False
    ):
        result_json = deployment_result
        inference_url = result_json.get("model_url", None)
        model_metadata = result_json.get("model_metadata", {})
        input_list = model_metadata.get("inputs", None)
        output_list = []

        # Run inference request to check if endpoint is running normally.
        while True:
            if only_check_inference_ready_status:
                response_ok = self.is_inference_ready(
                    inference_url, timeout=SchedulerConstants.ENDPOINT_INFERENCE_READY_TIMEOUT,
                    device_id=device_id, endpoint_id=endpoint_id
                )
            else:
                response_ok, inference_response = self.inference(
                    device_id, endpoint_id, inference_url, input_list, output_list,
                    timeout=SchedulerConstants.ENDPOINT_STATUS_CHECK_TIMEOUT
                )

            if self.endpoint_unavailable_counter.get(str(endpoint_id)) is None:
                self.endpoint_unavailable_counter[str(endpoint_id)] = 0

            if not response_ok:
                self.endpoint_unavailable_counter[str(endpoint_id)] += 1
            else:
                self.endpoint_unavailable_counter[str(endpoint_id)] = 0
                return True

            # If the endpoint unavailable counter is greater than the threshold value,
            # then try restarting the endpoint and release the gpu ids.
            # If should_release_gpu_ids is True, then release the gpu ids.
            if self.endpoint_unavailable_counter.get(str(endpoint_id), 0) > \
                    SchedulerConstants.ENDPOINT_FAIL_THRESHOLD_VALUE:
                if not self.released_endpoints.get(str(endpoint_id), False) and should_release_gpu_ids:
                    self.released_endpoints[str(endpoint_id)] = True
                    # Release the gpu ids
                    print(
                        f"[endpoint/device][{endpoint_id}/{device_id}] Release gpu resource "
                        f"when the worker endpoint is not ready on monitoring periodically.")
                    JobRunnerUtils.get_instance().release_gpu_ids(endpoint_id, device_id)

                return False
            time.sleep(2)

    def is_inference_ready(self, inference_url, timeout=None, device_id=None, endpoint_id=None, use_mqtt=False):
        response_ok = asyncio.run(FedMLHttpInference.is_inference_ready(inference_url, timeout=timeout))
        if response_ok:
            return response_ok

        if response_ok is None:
            # Internal server can respond, but reply is not ready
            return False

        # Cannot reach the server, will try other protocols
        print(f"Use http health check failed at {inference_url} for device {device_id} and endpoint {endpoint_id}.")

        response_ok = asyncio.run(FedMLHttpProxyInference.is_inference_ready(
            inference_url, timeout=timeout))
        if response_ok:
            print("Use http proxy health check.")
            return response_ok
        print("Use http proxy health check failed.")

        if not use_mqtt:
            return False

        agent_config = dict()
        agent_config["mqtt_config"] = dict()
        agent_config["mqtt_config"]["BROKER_HOST"] = self.mqtt_config["BROKER_HOST"]
        agent_config["mqtt_config"]["BROKER_PORT"] = self.mqtt_config["BROKER_PORT"]
        agent_config["mqtt_config"]["MQTT_USER"] = self.mqtt_config["MQTT_USER"]
        agent_config["mqtt_config"]["MQTT_PWD"] = self.mqtt_config["MQTT_PWD"]
        agent_config["mqtt_config"]["MQTT_KEEPALIVE"] = self.mqtt_config["MQTT_KEEPALIVE"]
        mqtt_inference = FedMLMqttInference(agent_config=agent_config, run_id=endpoint_id)
        response_ok = mqtt_inference.run_mqtt_health_check_with_request(
            device_id, endpoint_id, inference_url, timeout=timeout)

        print(f"Use mqtt health check. return {response_ok}")
        return response_ok

    def inference(
            self, device_id, endpoint_id, inference_url, input_list, output_list,
            inference_type="default", timeout=None):
        try:
            response_ok = asyncio.run(FedMLHttpInference.is_inference_ready(inference_url))
            if response_ok:
                response_ok, inference_response = asyncio.run(FedMLHttpInference.run_http_inference_with_curl_request(
                    inference_url, input_list, output_list, inference_type=inference_type, timeout=timeout))
                print(f"Use http inference. return {response_ok}.")
                return response_ok, inference_response

            response_ok = asyncio.run(FedMLHttpProxyInference.is_inference_ready(inference_url))
            if response_ok:
                response_ok, inference_response = asyncio.run(
                    FedMLHttpProxyInference.run_http_proxy_inference_with_request(
                        endpoint_id, inference_url, input_list, output_list, inference_type=inference_type,
                        timeout=timeout))
                print(f"Use http proxy inference. return {response_ok}.")
                return response_ok, inference_response

            agent_config = dict()
            agent_config["mqtt_config"] = dict()
            agent_config["mqtt_config"]["BROKER_HOST"] = self.mqtt_config["BROKER_HOST"]
            agent_config["mqtt_config"]["BROKER_PORT"] = self.mqtt_config["BROKER_PORT"]
            agent_config["mqtt_config"]["MQTT_USER"] = self.mqtt_config["MQTT_USER"]
            agent_config["mqtt_config"]["MQTT_PWD"] = self.mqtt_config["MQTT_PWD"]
            agent_config["mqtt_config"]["MQTT_KEEPALIVE"] = self.mqtt_config["MQTT_KEEPALIVE"]
            mqtt_inference = FedMLMqttInference(agent_config=agent_config, run_id=endpoint_id)
            response_ok = mqtt_inference.run_mqtt_health_check_with_request(
                device_id, endpoint_id, inference_url, timeout=timeout)
            if response_ok:
                response_ok, inference_response = mqtt_inference.run_mqtt_inference_with_request(
                    device_id, endpoint_id, inference_url, input_list, output_list, inference_type=inference_type,
                    timeout=timeout)

            if not response_ok:
                inference_response = {"error": True,
                                      "message": "Failed to use http, http-proxy and mqtt for inference."}

            print(f"Use mqtt inference. return {response_ok}.")
            return response_ok, inference_response
        except Exception as e:
            inference_response = {"error": True,
                                  "message": f"Exception when using http, http-proxy and mqtt for inference: {traceback.format_exc()}."}
            print("Inference Exception: {}".format(traceback.format_exc()))
            return False, inference_response

        return False, None

    def _check_all_slave_endpoint_status(self, endpoint_id, endpoint_name, model_name,
                                         server_internal_port=ServerConstants.MODEL_INFERENCE_DEFAULT_PORT):
        # Get model deployment result
        is_endpoint_offline = True
        gateway_device_id = None
        gateway_result_payload_for_ready = None
        result_list = FedMLModelCache.get_instance().get_deployment_result_list(
            endpoint_id, endpoint_name, model_name)
        for result_item in result_list:
            result_device_id, _, result_payload = FedMLModelCache.get_instance().get_result_item_info(
                result_item)

            # Check if the endpoint is activated
            endpoint_activated = FedMLModelCache.get_instance().get_end_point_activation(endpoint_id)
            if endpoint_activated:
                # Check if the endpoint is running
                model_url = result_payload.get("model_url", "")
                url_parsed = urlparse(model_url)
                if url_parsed.path.startswith("/inference"):
                    gateway_device_id = result_device_id
                    gateway_result_payload_for_ready = result_payload
                    url_parsed = urlparse(result_payload.get("model_url", ""))
                    gateway_result_payload_for_ready[
                        "model_url"] = f"http://localhost:{server_internal_port}{url_parsed.path}"
                else:
                    if self._check_and_reset_endpoint_status(
                            endpoint_id, result_device_id, result_payload, only_check_inference_ready_status=True,
                            should_release_gpu_ids=False):
                        is_endpoint_offline = False

        if gateway_result_payload_for_ready is not None and is_endpoint_offline is False:
            if not self._check_and_reset_endpoint_status(
                    endpoint_id, gateway_device_id, gateway_result_payload_for_ready,
                    only_check_inference_ready_status=True, should_release_gpu_ids=False):
                is_endpoint_offline = True

        return not is_endpoint_offline

    def monitor_master_endpoint_status(self):
        try:
            ComputeCacheManager.get_instance().set_redis_params()
            count = 0
            FedMLModelCache.get_instance().set_redis_params()
            try:
                device_server_data_interface.FedMLServerDataInterface.get_instance().create_job_table()
            except Exception as e:
                pass
            job_list = device_server_data_interface.FedMLServerDataInterface.get_instance().get_jobs_from_db()
            for job in job_list.job_list:
                count += 1
                if count >= 1000:
                    break

                endpoint_status = FedMLModelCache.get_instance().get_end_point_status(job.job_id)
                endpoint_json = json.loads(job.running_json) if job.running_json is not None else {}
                model_config = endpoint_json.get("model_config", {})
                model_name = model_config.get("model_name", None)
                endpoint_name = endpoint_json.get("end_point_name", None)

                if endpoint_status == device_server_constants.ServerConstants.MSG_MODELOPS_DEPLOYMENT_STATUS_FAILED:
                    # Release the gpu ids
                    print(
                        f"[endpoint/device][{job.job_id}/{job.edge_id}] Release gpu resource when the master endpoint failed on monitoring periodically.")
                    JobRunnerUtils.get_instance().release_gpu_ids(job.job_id, job.edge_id)
                elif endpoint_status == device_server_constants.ServerConstants.MSG_MODELOPS_DEPLOYMENT_STATUS_DEPLOYED:
                    if model_name is None:
                        continue
                    try:
                        # If the endpoint is offline, then report offline status to the MLOps.
                        model_config_parameters = endpoint_json.get("parameters", {})
                        server_internal_port = model_config_parameters.get("server_internal_port",
                                                                           ServerConstants.MODEL_INFERENCE_DEFAULT_PORT)
                        is_endpoint_online = self._check_all_slave_endpoint_status(job.job_id, endpoint_name,
                                                                                   model_name, server_internal_port)
                        if not is_endpoint_online:
                            print(f"[Master][{job.job_id}] Due to all worker is offline, set endpoint status to "
                                  f"offline after deployed .")
                            mlops.log_endpoint_status(
                                job.job_id,
                                device_server_constants.ServerConstants.MSG_MLOPS_SERVER_STATUS_OFFLINE)
                            FedMLModelCache.get_instance().set_end_point_status(
                                job.job_id, endpoint_name,
                                device_server_constants.ServerConstants.MSG_MLOPS_SERVER_STATUS_OFFLINE)

                    except Exception as e:
                        print(f"[Master][{job.job_id}] Exception when check endpoint status: "
                              f"{traceback.format_exc()}")
                elif endpoint_status == device_server_constants.ServerConstants.MSG_MLOPS_SERVER_STATUS_OFFLINE:
                    # If the endpoint is offline, then report offline status to the MLOps.
                    model_config_parameters = model_config.get("parameters", {})
                    server_internal_port = model_config_parameters.get("server_internal_port",
                                                                       ServerConstants.MODEL_INFERENCE_DEFAULT_PORT)
                    is_endpoint_online = self._check_all_slave_endpoint_status(
                        job.job_id, endpoint_name, model_name, server_internal_port)
                    if is_endpoint_online:
                        print(f"[Master][{job.job_id}] Due to all worker is from offline to online, "
                              f"set endpoint status to online.")
                        mlops.log_endpoint_status(
                            job.job_id,
                            device_server_constants.ServerConstants.MSG_MODELOPS_DEPLOYMENT_STATUS_DEPLOYED)
                        FedMLModelCache.get_instance().set_end_point_status(
                            job.job_id, endpoint_name,
                            device_server_constants.ServerConstants.MSG_MODELOPS_DEPLOYMENT_STATUS_DEPLOYED)

        except Exception as e:
            print(f"Exception when syncing endpoint process on the master agent {traceback.format_exc()}.")
            pass

    def monitor_endpoint_logs(self):
        try:
            fedml_args = mlops.get_fedml_args()
            ComputeCacheManager.get_instance().set_redis_params()
            count = 0
            try:
                device_client_data_interface.FedMLClientDataInterface.get_instance().create_job_table()
            except Exception as e:
                pass
            number_of_finished_jobs = 0
            job_list = device_client_data_interface.FedMLClientDataInterface.get_instance().get_jobs_from_db()
            for job in job_list.job_list:
                count += 1
                if count >= 1000:
                    break

                # [Deprecated] log_virtual_edge_id = int(job.edge_id) * 2
                if job.status == device_client_constants.ClientConstants.MSG_MLOPS_CLIENT_STATUS_FAILED or \
                        job.status == device_client_constants.ClientConstants.MSG_MLOPS_CLIENT_STATUS_KILLED:
                    MLOpsRuntimeLogDaemon.get_instance(fedml_args).stop_log_processor(job.job_id, int(job.edge_id))
                    continue

                if job.status != device_client_constants.ClientConstants.MSG_MLOPS_CLIENT_STATUS_FINISHED:
                    continue
                number_of_finished_jobs += 1
                if number_of_finished_jobs >= 100:
                    break

                endpoint_json = json.loads(job.running_json) if job.running_json is not None else {}
                model_config = endpoint_json.get("model_config", {})
                model_name = model_config.get("model_name", None)
                model_id = model_config.get("model_id", None)
                model_version = model_config.get("model_version", None)
                endpoint_name = endpoint_json.get("end_point_name", None)

                log_file_dir = os.path.join(
                    device_client_constants.ClientConstants.get_log_file_dir(),
                    JobMonitor.ENDPOINT_CONTAINER_LOG_SUBDIR)
                log_file_path, program_prefix = MLOpsLoggingUtils.build_log_file_path_with_run_params(
                    job.job_id, int(job.edge_id), log_file_dir, is_server=False,
                    log_file_prefix=JobMonitor.ENDPOINT_CONTAINER_LOG_PREFIX,
                )

                # Get endpoint container name
                endpoint_container_name_prefix = device_client_constants.ClientConstants.get_endpoint_container_name(
                    endpoint_name, model_name, model_version, job.job_id, model_id, edge_id=job.edge_id
                )

                num_containers = ContainerUtils.get_instance().get_container_rank_same_model(
                    endpoint_container_name_prefix)

                is_job_container_running = False
                for i in range(num_containers):
                    endpoint_container_name = endpoint_container_name_prefix + f"__{i}"

                    if job.job_id in self.replica_log_channels and \
                            job.edge_id in self.replica_log_channels[job.job_id] and \
                            i in self.replica_log_channels[job.job_id][job.edge_id]:
                        # Get log since last time stamp
                        channel_info = self.replica_log_channels[job.job_id][job.edge_id][i]
                        if channel_info.get("docker_last_time_stamp") is not None:
                            endpoint_logs = ContainerUtils.get_instance().get_container_logs_since(
                                endpoint_container_name, since_time=channel_info.get("docker_last_time_stamp"),
                                timestamps=True
                            )
                            if endpoint_logs is not None:
                                channel_info["docker_last_time_stamp"] = int(time.time())
                        else:
                            endpoint_logs = ContainerUtils.get_instance().get_container_logs(endpoint_container_name,
                                                                                             timestamps=True)
                            if endpoint_logs is not None:
                                channel_info["docker_last_time_stamp"] = int(time.time())
                    else:
                        # First time to get the logs
                        self.replica_log_channels[job.job_id] = self.replica_log_channels.get(job.job_id, dict())
                        self.replica_log_channels[job.job_id][job.edge_id] = self.replica_log_channels[job.job_id].get(
                            job.edge_id, dict())
                        self.replica_log_channels[job.job_id][job.edge_id][i] = dict()
                        self.replica_log_channels[job.job_id][job.edge_id][i]["docker_last_time_stamp"] = (
                            int(time.time()))
                        endpoint_logs = ContainerUtils.get_instance().get_container_logs(endpoint_container_name,
                                                                                         timestamps=True)

                        # Sync Time by setting the offset
                        if endpoint_logs is not None:
                            t_sec_offset = ContainerUtils.get_instance().get_container_deploy_time_offset(
                                endpoint_container_name)
                            self.replica_log_channels[job.job_id][job.edge_id][i]["deploy_container_t_offset"] = (
                                t_sec_offset)

                    if (endpoint_logs is None or endpoint_logs == "\n" or endpoint_logs == "\r\n" or
                            endpoint_logs == "\r" or endpoint_logs == "" or endpoint_logs == " "):
                        continue

                    is_job_container_running = True

                    # Append containers log to the same log file (as they are in the same job & device)
                    with open(log_file_path, "a") as f:
                        line_of_logs = endpoint_logs.split("\n")

                        # Add NTP offset
                        channel_info = self.replica_log_channels[job.job_id][job.edge_id][i]
                        t_sec_offset = channel_info.get("deploy_container_t_offset", None)

                        for line in line_of_logs:
                            if line == "":
                                continue

                            try:
                                container_time = line.split(" ")[0]
                                nano_second_str = container_time.split(".")[1][:9]
                                t_datetime_obj = isoparse(container_time)

                                # ISSUE: this will cause the timestamp is not correct.
                                #if t_sec_offset is not None:
                                #    t_datetime_obj = t_datetime_obj + datetime.timedelta(seconds=t_sec_offset)
                            except Exception as e:
                                logging.error(f"Exception when parsing the container log time {e}")
                                t_datetime_obj = datetime.datetime.now()
                                nano_second_str = "000000000"

                            t_sec = t_datetime_obj.strftime("%a, %d %b %Y %H:%M:%S")
                            t_nano_sec = f"[{t_sec}.{nano_second_str}]"

                            device_replica_prefix = f"[FedML-Replica @device-id-{job.edge_id} @replica-rank-{i}]"
                            log_level_prefix = "[INFO]"    # Use default level to represent the docker log level
                            program_location_prefix = "[Container Logs]"  # Use default location

                            prefix = (f"{device_replica_prefix} {t_nano_sec} "
                                      f"{log_level_prefix} {program_location_prefix} ")

                            # replace prefix
                            line = line.replace(f"{container_time} ", prefix)
                            f.write(line + "\n")

                if is_job_container_running and not MLOpsRuntimeLogDaemon.get_instance(fedml_args). \
                        is_log_processor_running(job.job_id, int(job.edge_id)):
                    setattr(fedml_args, "log_file_dir", os.path.dirname(log_file_path))
                    setattr(fedml_args, "log_file_path", log_file_path)
                    setattr(fedml_args, "run_id", job.job_id)
                    setattr(fedml_args, "edge_id", int(job.edge_id))

                    MLOpsRuntimeLogDaemon.get_instance(fedml_args).log_file_dir = os.path.dirname(log_file_path)

                    # Init (Write to) the config file
                    MLOpsRuntimeLog(fedml_args).init_logs()

                    # Init log processor if not running
                    MLOpsRuntimeLogDaemon.get_instance(fedml_args).start_log_processor(
                        job.job_id, int(job.edge_id),
                        log_source=device_client_constants.ClientConstants.FEDML_LOG_SOURCE_TYPE_MODEL_END_POINT,
                        log_file_prefix=JobMonitor.ENDPOINT_CONTAINER_LOG_PREFIX
                    )

        except Exception as e:
            print(f"Exception when syncing endpoint log to MLOps {traceback.format_exc()}.")

<|MERGE_RESOLUTION|>--- conflicted
+++ resolved
@@ -167,13 +167,8 @@
                     # Get cached token for authorization of autoscale request
                     cached_token = fedml_model_cache.get_end_point_token(e_id, e_name, model_name)
                     if cached_token is None:
-<<<<<<< HEAD
                         # logging.error(f"Failed to get the cached token for endpoint {e_id}.")
-                        return
-=======
-                        logging.error(f"Failed to get the cached token for endpoint {e_id}.")
                         continue
->>>>>>> 71935771
 
                     req_header = {
                         "Authorization": f"Bearer {cached_token}"
