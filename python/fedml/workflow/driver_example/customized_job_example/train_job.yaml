--- conflicted
+++ resolved
@@ -30,12 +30,7 @@
   echo "Bootstrap finished."
 
 computing:
-<<<<<<< HEAD
-  #resource_type: RTX-4090    # e.g., A100-80G, please check the resource type list by "fedml show-resource-type" or visiting URL: https://open.fedml.ai/accelerator_resource_type
-  resource_type: A100-80GB-SXM
-=======
   resource_type: A100-80GB-SXM    # e.g., A100-80G, please check the resource type list by "fedml show-resource-type" or visiting URL: https://open.fedml.ai/accelerator_resource_type
->>>>>>> 826efa89
   minimum_num_gpus: 1             # minimum # of GPUs to provision
   maximum_cost_per_hour: $10    # max cost per hour of all machines for your job
   # device_type: GPU # GPU or CPU