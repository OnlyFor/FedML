--- conflicted
+++ resolved
@@ -113,11 +113,7 @@
 
 setup(
     name="fedml",
-<<<<<<< HEAD
-    version="0.8.18.dev10",
-=======
-    version="0.8.18a9",
->>>>>>> be0ba71c
+    version="0.8.18a10",
     author="FedML Team",
     author_email="ch@fedml.ai",
     description="A research and production integrated edge-cloud library for "
