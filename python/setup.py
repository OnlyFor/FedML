import io
import os
import platform

from setuptools import setup, find_packages

try:
    # from wheel.bdist_wheel import bdist_wheel
    from wheel.bdist_wheel import bdist_wheel as _bdist_wheel


    class bdist_wheel(_bdist_wheel):
        def finalize_options(self):
            self.root_is_pure = False
            self.universal = True
            _bdist_wheel.finalize_options(self)

except ImportError:
    bdist_wheel = None

requirements = [
    "numpy>=1.21",
    "PyYAML",
    "h5py",
    "tqdm",
    "wget",
    "paho-mqtt<2.0.0",
    "boto3",
    "scikit-learn",
    "networkx<3.0",
    "click",
    "torch>=1.13.1",
    "torchvision>=0.14.1",
    "spacy",
    "gensim",
    "multiprocess",
    "smart-open==6.3.0",
    "matplotlib",
    "dill",
    "pandas",
    "wandb==0.13.2",
    "httpx",
    "attrs",
    "fastapi",
    "uvicorn",
    "geventhttpclient>=1.4.4,<=2.0.9",
    "aiohttp>=3.8.1",
    "python-rapidjson>=0.9.1",
    "tritonclient",
    "redis",
    "attrdict",
    "ntplib",
    "typing_extensions",
    "chardet",
    "graphviz<0.9.0,>=0.8.1",
    "sqlalchemy",
    "onnx",
    "docker==6.1.3",
    "prettytable",
    "GPUtil",
    "tzlocal",
    "py-machineid",
    "cachetools",
    "toposort",
    "pydantic",
    "pydantic-settings",
]

requirements_extra_mpi = [
    "mpi4py",
]

requirements_extra_tf = [
    "tensorflow",
    "tensorflow_datasets",
    "tensorflow_federated",
]

requirements_extra_jax = [
]

# https://github.com/apache/incubator-mxnet/issues/18329
requirements_extra_mxnet = [
    "mxnet==2.0.0b1"
]

requirements_extra_crypto = [
    "eciespy",
    "PyNaCl"
]

requirements_extra_fhe = [
    "tenseal",
]

requirements_extra_llm = [
    "accelerate>=0.24.0",
    "peft>=0.4.0",
    "transformers[torch]>=4.31.0",
    "datasets>=2.14.0",
    "safetensors",
    "evaluate",
    "einops",
    "sentencepiece",
    "zstandard",
    "ninja",
    "packaging",
]

requirements_extra_deepspeed = [
    "deepspeed>=0.10.2",
]

# if platform.machine() == "x86_64":
#    requirements.append("MNN==1.1.6")

setup(
    name="fedml",
<<<<<<< HEAD
    version="0.8.28.dev9",
=======
    version="0.8.28a4",
>>>>>>> 1fecc757
    author="FedML Team",
    author_email="ch@fedml.ai",
    description="A research and production integrated edge-cloud library for "
                "federated/distributed machine learning at anywhere at any scale.",
    long_description=io.open(os.path.join("README.md"), "r", encoding="utf-8").read(),
    long_description_content_type="text/markdown",
    url="https://github.com/FedML-AI/FedML",
    keywords=[
        "distributed machine learning",
        "federated learning",
        "natural language processing",
        "computer vision",
        "Internet of Things",
    ],
    classifiers=[
        "Operating System :: Microsoft :: Windows",
        "Operating System :: POSIX",
        "Operating System :: Unix",
        "Operating System :: MacOS",
        "Programming Language :: Python :: 3",
        "Programming Language :: Python :: 3.8",
        "Programming Language :: Python :: 3.9",
        "Programming Language :: Python :: 3.10",
        "Programming Language :: Python :: Implementation :: CPython",
        "Programming Language :: Python :: Implementation :: PyPy",
    ],
    packages=find_packages(),
    include_package_data=True,
    data_files=[
        (
            "fedml",
            [
                "fedml/config/simulation_sp/fedml_config.yaml",
                "fedml/config/simulaton_mpi/fedml_config.yaml",
                "fedml/computing/scheduler/build-package/mlops-core/fedml-server/server-package/conf/fedml.yaml",
                "fedml/computing/scheduler/build-package/mlops-core/fedml-server/server-package/fedml/config/fedml_config.yaml",
                "fedml/computing/scheduler/build-package/mlops-core/fedml-client/client-package/conf/fedml.yaml",
                "fedml/computing/scheduler/build-package/mlops-core/fedml-client/client-package/fedml/config/fedml_config.yaml",
                "fedml/computing/scheduler/master/templates/fedml-aggregator-data-pv.yaml",
                "fedml/computing/scheduler/master/templates/fedml-aggregator-data-pvc.yaml",
                "fedml/computing/scheduler/master/templates/fedml-server-deployment.yaml",
                "fedml/computing/scheduler/master/templates/fedml-server-svc.yaml",
                "fedml/core/mlops/ssl/open-dev.fedml.ai_bundle.crt",
                "fedml/core/mlops/ssl/open-test.fedml.ai_bundle.crt",
                "fedml/core/mlops/ssl/open-release.fedml.ai_bundle.crt",
                "fedml/core/mlops/ssl/open-root-ca.crt",
            ],
        )
    ],
    install_requires=requirements,
    extras_require={
        "MPI": requirements_extra_mpi,
        "gRPC": "grpcio",
        "tensorflow": requirements_extra_tf,
        "jax": requirements_extra_jax,
        "mxnet": requirements_extra_mxnet,
        "fhe": requirements_extra_fhe,
        "llm": requirements_extra_llm,
        "deepspeed": requirements_extra_deepspeed,
    },
    package_data={"": ["py.typed"]},
    license="Apache 2.0",
    entry_points={
        "console_scripts": [
            "fedml=fedml.cli.cli:cli",
        ]
    },
    cmdclass={"bdist_wheel": bdist_wheel},
    # options={"bdist_wheel": {"universal": True}}
)<|MERGE_RESOLUTION|>--- conflicted
+++ resolved
@@ -116,11 +116,7 @@
 
 setup(
     name="fedml",
-<<<<<<< HEAD
-    version="0.8.28.dev9",
-=======
-    version="0.8.28a4",
->>>>>>> 1fecc757
+    version="0.8.28a9",
     author="FedML Team",
     author_email="ch@fedml.ai",
     description="A research and production integrated edge-cloud library for "
