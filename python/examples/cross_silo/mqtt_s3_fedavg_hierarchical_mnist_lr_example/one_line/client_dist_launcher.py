--- conflicted
+++ resolved
@@ -1,24 +1,3 @@
 from fedml.cross_silo.hierarchical.dist_trainer_launcher import launch_dist_trainers
 
-<<<<<<< HEAD
-launch_dist_trainers()
-=======
-import sys
-from fedml.arguments import load_arguments
-import subprocess
-
-inputs = sys.argv[1:]
-args = load_arguments()
-nproc_per_node = str(args.n_proc_per_node)
-torchrun_arguments = [
-    "--standalone",
-    "--nnodes=1",
-    "--nproc_per_node=" + nproc_per_node,
-    "torch_client.py",
-] + inputs
-subprocess.run(["torchrun"] + torchrun_arguments)
-
-
-# mpi_arguments = ["--np", nproc_per_node, "python3" , "torch_client.py"] + inputs
-# subprocess.run(["mpirun"] + mpi_arguments)
->>>>>>> 6d2314a5
+launch_dist_trainers()